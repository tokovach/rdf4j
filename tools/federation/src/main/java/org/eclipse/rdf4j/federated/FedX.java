/*******************************************************************************
 * Copyright (c) 2019 Eclipse RDF4J contributors.
 * All rights reserved. This program and the accompanying materials
 * are made available under the terms of the Eclipse Distribution License v1.0
 * which accompanies this distribution, and is available at
 * http://www.eclipse.org/org/documents/edl-v10.php.
 *******************************************************************************/
package org.eclipse.rdf4j.federated;

import java.io.File;
import java.util.ArrayList;
import java.util.Collections;
import java.util.List;

import org.eclipse.rdf4j.IsolationLevels;
import org.eclipse.rdf4j.federated.endpoint.Endpoint;
import org.eclipse.rdf4j.federated.endpoint.ResolvableEndpoint;
import org.eclipse.rdf4j.federated.exception.ExceptionUtil;
import org.eclipse.rdf4j.federated.exception.FedXException;
import org.eclipse.rdf4j.federated.util.FedXUtil;
import org.eclipse.rdf4j.federated.write.ReadOnlyWriteStrategy;
import org.eclipse.rdf4j.federated.write.RepositoryWriteStrategy;
import org.eclipse.rdf4j.federated.write.WriteStrategy;
import org.eclipse.rdf4j.model.ValueFactory;
import org.eclipse.rdf4j.repository.RepositoryException;
import org.eclipse.rdf4j.repository.RepositoryResolver;
import org.eclipse.rdf4j.repository.RepositoryResolverClient;
import org.eclipse.rdf4j.sail.SailConnection;
import org.eclipse.rdf4j.sail.SailException;
import org.eclipse.rdf4j.sail.helpers.AbstractSail;
import org.slf4j.Logger;
import org.slf4j.LoggerFactory;

/**
 * FedX serves as implementation of the federation layer. It implements Sesame's Sail interface and can thus be used as
 * a normal repository in a Sesame environment. The federation layer enables transparent access to the underlying
 * members as if they were a central repository.
 * <p>
 * 
 * For initialization of the federation and usage see {@link FederationManager}.
 * 
 * @author Andreas Schwarte
 * 
 */
public class FedX extends AbstractSail implements RepositoryResolverClient {

	private static final Logger log = LoggerFactory.getLogger(FedX.class);

<<<<<<< HEAD
	protected final List<Endpoint> members = new ArrayList<Endpoint>();
=======
	protected final List<Endpoint> members = new ArrayList<>();
	protected boolean open = false;
>>>>>>> bd85d91e

	protected FederationContext federationContext;

	protected RepositoryResolver repositoryResolver;

	public FedX(List<Endpoint> endpoints) {
		if (endpoints != null) {
			members.addAll(endpoints);
		}
		setDefaultIsolationLevel(IsolationLevels.NONE);
	}

	public void setFederationContext(FederationContext federationContext) {
		this.federationContext = federationContext;
	}

	/**
	 * Add a member to the federation (internal).
	 * <p>
	 * If the federation is already initialized, the given endpoint is explicitly initialized as well.
	 * </p>
	 * 
	 * @param endpoint
	 */
	protected void addMember(Endpoint endpoint) {
		if (isInitialized()) {
			initializeMember(endpoint);
		}
		members.add(endpoint);
	}

	/**
	 * Remove a member from the federation (internal)
	 * 
	 * @param endpoint
	 * @return whether the member was removed
	 */
	public boolean removeMember(Endpoint endpoint) {
		endpoint.shutDown();
		return members.remove(endpoint);
	}

	/**
	 * Compute and return the {@link WriteStrategy} depending on the current federation configuration.
	 * 
	 * The default implementation uses the {@link RepositoryWriteStrategy} with the first discovered writable
	 * {@link Endpoint}. In none is found, the {@link ReadOnlyWriteStrategy} is used.
	 * 
	 * @return the {@link WriteStrategy}
	 */
	public WriteStrategy getWriteStrategy() {
		for (Endpoint e : members) {
			if (e.isWritable()) {
				return new RepositoryWriteStrategy(e.getRepository());
			}
		}
		return ReadOnlyWriteStrategy.INSTANCE;
	}

	@Override
	protected SailConnection getConnectionInternal() throws SailException {
		return new FedXConnection(this, federationContext);
	}

	@Override
	public File getDataDir() {
		throw new UnsupportedOperationException("Operation not supported yet.");
	}

	@Override
	public ValueFactory getValueFactory() {
		return FedXUtil.valueFactory();
	}

	@Override
	protected void initializeInternal() throws SailException {
		log.debug("Initializing federation....");
		for (Endpoint member : members) {
			initializeMember(member);
		}
	}

	protected void initializeMember(Endpoint member) throws SailException {
		if (member.isInitialized()) {
			log.warn("Endpoint " + member.getId() + " was already initialized.");
			return;
		}
		if (member instanceof ResolvableEndpoint) {
			if (this.repositoryResolver != null) {
				((ResolvableEndpoint) member).setRepositoryResolver(this.repositoryResolver);
			}
		}
		try {
			member.init(federationContext);
		} catch (RepositoryException e) {
			log.error("Initialization of endpoint " + member.getId() + " failed: " + e.getMessage());
			throw new SailException(e);
		}
	}

	@Override
	public boolean isWritable() throws SailException {
		// the federation is writable if there is a WriteStrategy defined
		return !(getWriteStrategy() instanceof ReadOnlyWriteStrategy);
	}

	@Override
	public void setDataDir(File dataDir) {
		throw new UnsupportedOperationException("Operation not supported yet.");
	}

	/**
	 * Try to shut down all federation members.
	 * 
	 * @throws FedXException if not all members could be shut down
	 */
	@Override
	protected void shutDownInternal() throws SailException {

		List<Exception> errors = new ArrayList<>();
		for (Endpoint member : members) {
			try {
				member.shutDown();
			} catch (Exception e) {
				log.error(ExceptionUtil.getExceptionString("Error shutting down endpoint " + member.getId(), e));
				errors.add(e);
			}
		}

		if (errors.size() > 0)
			throw new SailException("Federation could not be shut down. See logs for details.");
	}

	/**
	 * 
	 * @return an unmodifiable view of the current members
	 */
	public List<Endpoint> getMembers() {
<<<<<<< HEAD
		return Collections.unmodifiableList(members);
=======
		return new ArrayList<>(members);
	}

	public boolean isOpen() {
		return open;
>>>>>>> bd85d91e
	}

	@Override
	public void setRepositoryResolver(RepositoryResolver resolver) {
		this.repositoryResolver = resolver;
	}
}<|MERGE_RESOLUTION|>--- conflicted
+++ resolved
@@ -46,12 +46,7 @@
 
 	private static final Logger log = LoggerFactory.getLogger(FedX.class);
 
-<<<<<<< HEAD
-	protected final List<Endpoint> members = new ArrayList<Endpoint>();
-=======
 	protected final List<Endpoint> members = new ArrayList<>();
-	protected boolean open = false;
->>>>>>> bd85d91e
 
 	protected FederationContext federationContext;
 
@@ -190,15 +185,7 @@
 	 * @return an unmodifiable view of the current members
 	 */
 	public List<Endpoint> getMembers() {
-<<<<<<< HEAD
 		return Collections.unmodifiableList(members);
-=======
-		return new ArrayList<>(members);
-	}
-
-	public boolean isOpen() {
-		return open;
->>>>>>> bd85d91e
 	}
 
 	@Override
