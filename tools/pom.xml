--- conflicted
+++ resolved
@@ -4,19 +4,11 @@
 
   <modelVersion>4.0.0</modelVersion>
 
-<<<<<<< HEAD
-        <parent>
-          <groupId>org.eclipse.rdf4j</groupId>
-          <artifactId>rdf4j</artifactId>
-          <version>3.1.0-SNAPSHOT</version>
-        </parent>
-=======
   <parent>
     <groupId>org.eclipse.rdf4j</groupId>
     <artifactId>rdf4j</artifactId>
-    <version>3.0.4-SNAPSHOT</version>
+    <version>3.1.0-SNAPSHOT</version>
   </parent>
->>>>>>> 71a118cf
 
   <groupId>org.eclipse.rdf4j</groupId>
   <artifactId>rdf4j-tools</artifactId>
@@ -25,41 +17,16 @@
   <name>RDF4J Tools</name>
   <description>Server, Workbench, Console and other end-user tools for RDF4J.</description>
 
-<<<<<<< HEAD
-	<modules>
-		<module>config</module>
-		<module>console</module>
-		<module>federation</module>
-		<module>server</module>
-		<module>server-spring</module>
-		<module>workbench</module>
-		<module>runtime</module>
-		<module>runtime-osgi</module>
-              </modules>
-=======
-  <properties>
-    <project.build.sourceEncoding>UTF-8</project.build.sourceEncoding>
-    <project.reporting.outputEncoding>UTF-8</project.reporting.outputEncoding>
-    <slf4j.version>1.7.26</slf4j.version>
-    <logback.version>1.1.11</logback.version>
-    <httpclient.version>4.5.9</httpclient.version>
-    <httpcore.version>4.4.11</httpcore.version>
-    <jackson.version>2.9.9</jackson.version>
-    <jsonldjava.version>0.12.3</jsonldjava.version>
-    <last.japicmp.compare.version>2.0</last.japicmp.compare.version>
-    <spring.version>5.1.7.RELEASE</spring.version>
-  </properties>
-
   <modules>
     <module>config</module>
     <module>console</module>
+		<module>federation</module>
     <module>server</module>
     <module>server-spring</module>
     <module>workbench</module>
     <module>runtime</module>
     <module>runtime-osgi</module>
   </modules>
->>>>>>> 71a118cf
 
   <dependencyManagement>
     <dependencies>
@@ -182,79 +149,11 @@
         </exclusions>
       </dependency>
 
-<<<<<<< HEAD
-			<!-- Java Enterprise Edition -->
-			<dependency>
-				<groupId>javax.servlet</groupId>
-				<artifactId>javax.servlet-api</artifactId>
-				<version>${servlet.version}</version>
-				<scope>provided</scope>
-			</dependency>
-			<dependency>
-				<groupId>javax.servlet.jsp</groupId>
-				<artifactId>jsp-api</artifactId>
-				<version>2.2</version>
-				<scope>provided</scope>
-			</dependency>
-			<dependency>
-				<groupId>javax.servlet</groupId>
-				<artifactId>jstl</artifactId>
-				<version>1.2</version>
-			</dependency>
-			<dependency>
-				<groupId>taglibs</groupId>
-				<artifactId>standard</artifactId>
-				<version>1.1.2</version>
-				<scope>runtime</scope>
-			</dependency>
-			<dependency>
-				<groupId>javax.activation</groupId>
-				<artifactId>activation</artifactId>
-				<version>1.1</version>
-			</dependency>
-
-			<dependency>
-				<groupId>org.ebaysf.web</groupId>
-				<artifactId>cors-filter</artifactId>
-				<version>1.0.1</version>
-			</dependency>
-			<dependency>
-				<groupId>org.tuckey</groupId>
-				<artifactId>urlrewritefilter</artifactId>
-				<version>4.0.4</version>
-				<exclusions>
-					<exclusion>
-						<groupId>javax.servlet</groupId>
-						<artifactId>servlet-api</artifactId>
-					</exclusion>
-					<exclusion>
-						<groupId>ant</groupId>
-						<artifactId>ant</artifactId>
-					</exclusion>
-					<exclusion>
-						<groupId>commons-logging</groupId>
-						<artifactId>commons-logging</artifactId>
-					</exclusion>
-					<exclusion>
-						<groupId>log4j</groupId>
-						<artifactId>log4j</artifactId>
-					</exclusion>
-					<exclusion>
-						<groupId>junit</groupId>
-						<artifactId>junit</artifactId>
-					</exclusion>
-				</exclusions>
-			</dependency>
-			<dependency>
-				<groupId>com.google.guava</groupId>
-				<artifactId>guava</artifactId>
-			</dependency>
-=======
       <!-- Java Enterprise Edition -->
       <dependency>
         <groupId>javax.servlet</groupId>
         <artifactId>javax.servlet-api</artifactId>
-        <version>3.1.0</version>
+	<version>${servlet.version}</version>
         <scope>provided</scope>
       </dependency>
       <dependency>
@@ -315,9 +214,7 @@
       <dependency>
         <groupId>com.google.guava</groupId>
         <artifactId>guava</artifactId>
-        <version>18.0</version>
-      </dependency>
->>>>>>> 71a118cf
+      </dependency>
 
       <!-- Logging: SLF4J and logback -->
       <dependency>
