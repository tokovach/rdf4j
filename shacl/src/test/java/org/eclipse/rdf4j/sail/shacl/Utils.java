/*******************************************************************************
 * Copyright (c) 2018 Eclipse RDF4J contributors.
 * All rights reserved. This program and the accompanying materials
 * are made available under the terms of the Eclipse Distribution License v1.0
 * which accompanies this distribution, and is available at
 * http://www.eclipse.org/org/documents/edl-v10.php.
 *******************************************************************************/

package org.eclipse.rdf4j.sail.shacl;

import org.eclipse.rdf4j.RDF4JException;
import org.eclipse.rdf4j.model.IRI;
import org.eclipse.rdf4j.model.Model;
import org.eclipse.rdf4j.model.Statement;
import org.eclipse.rdf4j.model.impl.SimpleValueFactory;
import org.eclipse.rdf4j.model.vocabulary.RDF4J;
import org.eclipse.rdf4j.repository.RepositoryConnection;
import org.eclipse.rdf4j.repository.sail.SailRepository;
import org.eclipse.rdf4j.rio.RDFFormat;
import org.eclipse.rdf4j.rio.Rio;
import org.eclipse.rdf4j.rio.UnsupportedRDFormatException;
import org.eclipse.rdf4j.sail.SailConnection;
import org.eclipse.rdf4j.sail.memory.MemoryStore;

import java.io.IOException;
<<<<<<< HEAD
import java.net.URL;
=======
import java.io.InputStream;
>>>>>>> 237564c8
import java.util.UUID;

/**
 * @author Håvard Ottestad
 */
public class Utils {

<<<<<<< HEAD
	public static SailRepository getSailRepository(String resourceName) {
		SailRepository sailRepository = new SailRepository(new MemoryStore());
		sailRepository.initialize();
		try (SailRepositoryConnection connection = sailRepository.getConnection()) {
			connection.add(Utils.class.getClassLoader().getResourceAsStream(resourceName), "http://example.org/", RDFFormat.TURTLE);
		} catch (IOException | NullPointerException e) {
			System.out.println("Error reading: " + resourceName);
			throw new RuntimeException(e);
		}
		return sailRepository;
	}


	public static SailRepository getSailRepository(URL resourceName) {
		SailRepository sailRepository = new SailRepository(new MemoryStore());
		sailRepository.initialize();
		try (SailRepositoryConnection connection = sailRepository.getConnection()) {
			connection.add(resourceName, resourceName.toString(), RDFFormat.TURTLE);
		} catch (IOException | NullPointerException e) {
			System.out.println("Error reading: " + resourceName);
			throw new RuntimeException(e);
=======
	public static void loadShapeData(ShaclSail sail, String resourceName)
		throws RDF4JException, UnsupportedRDFormatException, IOException
	{
		InputStream shapesData = Utils.class.getResourceAsStream("/" + resourceName);
		Model shapes = Rio.parse(shapesData, "", RDFFormat.TURTLE, RDF4J.SHACL_SHAPE_GRAPH);
		try (SailConnection conn = sail.getConnection()) {
			conn.begin();
			for (Statement st : shapes) {
				conn.addStatement(st.getSubject(), st.getPredicate(), st.getObject(), RDF4J.SHACL_SHAPE_GRAPH);
			}
			conn.commit();
>>>>>>> 237564c8
		}

	}

	public static void loadShapeData(SailRepository repo, String resourceName)
		throws RDF4JException, UnsupportedRDFormatException, IOException
	{
		InputStream shapesData = Utils.class.getResourceAsStream("/" + resourceName);
		Model shapes = Rio.parse(shapesData, "", RDFFormat.TURTLE, RDF4J.SHACL_SHAPE_GRAPH);
		try (RepositoryConnection conn = repo.getConnection()) {
			conn.begin();
			for (Statement st : shapes) {
				conn.add(st.getSubject(), st.getPredicate(), st.getObject(), RDF4J.SHACL_SHAPE_GRAPH);
			}
			conn.commit();
		}

	}

	public static SailRepository getInitializedShaclRepository(String shapeData) throws IOException {
		SailRepository repo = new SailRepository(new ShaclSail(new MemoryStore()));
		repo.initialize();
		Utils.loadShapeData(repo, shapeData);
		return repo;
	}
	
	public static ShaclSail getInitializedShaclSail(String shapeData) throws Exception {
		ShaclSail sail = new ShaclSail(new MemoryStore());
		sail.initialize();
		Utils.loadShapeData(sail, shapeData);
		return sail;
	}

	static class Ex {

		public final static String ns = "http://example.com/ns#";

		public final static IRI Person = createIri("Person");

		public final static IRI ssn = createIri("ssn");

		public final static IRI name = createIri("name");

		public static IRI createIri(String name) {
			return SimpleValueFactory.getInstance().createIRI(ns + name);
		}

		public static IRI createIri() {
			return SimpleValueFactory.getInstance().createIRI(ns + UUID.randomUUID().toString());
		}
	}
}<|MERGE_RESOLUTION|>--- conflicted
+++ resolved
@@ -16,6 +16,7 @@
 import org.eclipse.rdf4j.model.vocabulary.RDF4J;
 import org.eclipse.rdf4j.repository.RepositoryConnection;
 import org.eclipse.rdf4j.repository.sail.SailRepository;
+import org.eclipse.rdf4j.repository.sail.SailRepositoryConnection;
 import org.eclipse.rdf4j.rio.RDFFormat;
 import org.eclipse.rdf4j.rio.Rio;
 import org.eclipse.rdf4j.rio.UnsupportedRDFormatException;
@@ -23,11 +24,8 @@
 import org.eclipse.rdf4j.sail.memory.MemoryStore;
 
 import java.io.IOException;
-<<<<<<< HEAD
 import java.net.URL;
-=======
 import java.io.InputStream;
->>>>>>> 237564c8
 import java.util.UUID;
 
 /**
@@ -35,29 +33,6 @@
  */
 public class Utils {
 
-<<<<<<< HEAD
-	public static SailRepository getSailRepository(String resourceName) {
-		SailRepository sailRepository = new SailRepository(new MemoryStore());
-		sailRepository.initialize();
-		try (SailRepositoryConnection connection = sailRepository.getConnection()) {
-			connection.add(Utils.class.getClassLoader().getResourceAsStream(resourceName), "http://example.org/", RDFFormat.TURTLE);
-		} catch (IOException | NullPointerException e) {
-			System.out.println("Error reading: " + resourceName);
-			throw new RuntimeException(e);
-		}
-		return sailRepository;
-	}
-
-
-	public static SailRepository getSailRepository(URL resourceName) {
-		SailRepository sailRepository = new SailRepository(new MemoryStore());
-		sailRepository.initialize();
-		try (SailRepositoryConnection connection = sailRepository.getConnection()) {
-			connection.add(resourceName, resourceName.toString(), RDFFormat.TURTLE);
-		} catch (IOException | NullPointerException e) {
-			System.out.println("Error reading: " + resourceName);
-			throw new RuntimeException(e);
-=======
 	public static void loadShapeData(ShaclSail sail, String resourceName)
 		throws RDF4JException, UnsupportedRDFormatException, IOException
 	{
@@ -69,7 +44,6 @@
 				conn.addStatement(st.getSubject(), st.getPredicate(), st.getObject(), RDF4J.SHACL_SHAPE_GRAPH);
 			}
 			conn.commit();
->>>>>>> 237564c8
 		}
 
 	}
@@ -89,18 +63,35 @@
 
 	}
 
+
+	public static SailRepository getSailRepository(URL resourceName) {
+		SailRepository sailRepository = new SailRepository(new MemoryStore());
+		sailRepository.initialize();
+		try (SailRepositoryConnection connection = sailRepository.getConnection()) {
+			connection.add(resourceName, resourceName.toString(), RDFFormat.TURTLE);
+		} catch (IOException | NullPointerException e) {
+			System.out.println("Error reading: " + resourceName);
+			throw new RuntimeException(e);
+		}
+		return sailRepository;
+	}
+
 	public static SailRepository getInitializedShaclRepository(String shapeData) throws IOException {
 		SailRepository repo = new SailRepository(new ShaclSail(new MemoryStore()));
 		repo.initialize();
 		Utils.loadShapeData(repo, shapeData);
 		return repo;
 	}
-	
+
 	public static ShaclSail getInitializedShaclSail(String shapeData) throws Exception {
 		ShaclSail sail = new ShaclSail(new MemoryStore());
 		sail.initialize();
 		Utils.loadShapeData(sail, shapeData);
 		return sail;
+	}
+
+	public static SailRepository getInitializedShaclRepository(URL resourceName) {
+
 	}
 
 	static class Ex {
