--- conflicted
+++ resolved
@@ -1,82 +1,30 @@
 <?xml version="1.0" encoding="UTF-8"?>
 <project xmlns="http://maven.apache.org/POM/4.0.0"
-<<<<<<< HEAD
-         xmlns:xsi="http://www.w3.org/2001/XMLSchema-instance"
-         xsi:schemaLocation="http://maven.apache.org/POM/4.0.0 http://maven.apache.org/xsd/maven-4.0.0.xsd">
-    <parent>
-        <artifactId>rdf4j-compliance</artifactId>
-        <groupId>org.eclipse.rdf4j</groupId>
-        <version>3.1.0-SNAPSHOT</version>
-    </parent>
-    <modelVersion>4.0.0</modelVersion>
-=======
 	xmlns:xsi="http://www.w3.org/2001/XMLSchema-instance"
 	xsi:schemaLocation="http://maven.apache.org/POM/4.0.0 http://maven.apache.org/xsd/maven-4.0.0.xsd">
 	<parent>
 		<artifactId>rdf4j-compliance</artifactId>
 		<groupId>org.eclipse.rdf4j</groupId>
-		<version>3.0.4-SNAPSHOT</version>
+                <version>3.1.0-SNAPSHOT</version>
 	</parent>
 	<modelVersion>4.0.0</modelVersion>
->>>>>>> 9fea7aef
 
 	<artifactId>rdf4j-model-compliance</artifactId>
 
 	<name>RDF4J Model compliance tests</name>
 
-<<<<<<< HEAD
-    <dependencies>
-        <dependency>
-            <groupId>org.openjdk.jmh</groupId>
-            <artifactId>jmh-core</artifactId>
-            <version>${jmhVersion}</version>
-            <scope>test</scope>
-        </dependency>
-
-
-        <dependency>
-            <groupId>org.openjdk.jmh</groupId>
-            <artifactId>jmh-generator-annprocess</artifactId>
-            <version>${jmhVersion}</version>
-            <scope>test</scope>
-        </dependency>
-        <dependency>
-            <groupId>${project.groupId}</groupId>
-            <artifactId>rdf4j-model</artifactId>
-            <version>${project.version}</version>
-            <scope>test</scope>
-        </dependency>
-        <dependency>
-            <groupId>${project.groupId}</groupId>
-            <artifactId>rdf4j-rio-api</artifactId>
-            <version>${project.version}</version>
-            <scope>test</scope>
-        </dependency>
-        <dependency>
-            <groupId>${project.groupId}</groupId>
-            <artifactId>rdf4j-rio-turtle</artifactId>
-            <version>${project.version}</version>
-            <scope>test</scope>
-        </dependency>
-        <dependency>
-            <groupId>junit</groupId>
-            <artifactId>junit</artifactId>
-            <scope>test</scope>
-        </dependency>
-    </dependencies>
-=======
 	<dependencies>
 		<dependency>
 			<groupId>org.openjdk.jmh</groupId>
 			<artifactId>jmh-core</artifactId>
-			<version>1.19</version>
+                        <version>${jmhVersion}</version>
 			<scope>test</scope>
 		</dependency>
 
 		<dependency>
 			<groupId>org.openjdk.jmh</groupId>
 			<artifactId>jmh-generator-annprocess</artifactId>
-			<version>1.19</version>
+                        <version>${jmhVersion}</version>
 			<scope>test</scope>
 		</dependency>
 		<dependency>
@@ -103,6 +51,5 @@
 			<scope>test</scope>
 		</dependency>
 	</dependencies>
->>>>>>> 9fea7aef
 
 </project>