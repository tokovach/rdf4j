--- conflicted
+++ resolved
@@ -101,13 +101,8 @@
 	@Override
 	public void setUp() throws Exception {
 		// set up the server: the maximal number of endpoints must be known
-<<<<<<< HEAD
 		List<String> repositoryIds = new ArrayList<>(MAX_ENDPOINTS);
-		for (int i = 1; i <= MAX_ENDPOINTS; i++)
-=======
-		List<String> repositoryIds = new ArrayList<String>(MAX_ENDPOINTS);
 		for (int i = 1; i <= MAX_ENDPOINTS; i++) {
->>>>>>> 055f26d3
 			repositoryIds.add("endpoint" + i);
 		}
 		server = new SPARQLEmbeddedServer(repositoryIds);
