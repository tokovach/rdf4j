/*******************************************************************************
 * Copyright (c) 2021 Eclipse RDF4J contributors.
 * All rights reserved. This program and the accompanying materials
 * are made available under the terms of the Eclipse Distribution License v1.0
 * which accompanies this distribution, and is available at
 * http://www.eclipse.org/org/documents/edl-v10.php.
 *******************************************************************************/

package org.eclipse.rdf4j.spring.tx;

import static org.springframework.transaction.TransactionDefinition.ISOLATION_DEFAULT;
import static org.springframework.transaction.TransactionDefinition.PROPAGATION_REQUIRED;
import static org.springframework.transaction.TransactionDefinition.TIMEOUT_DEFAULT;

import java.util.function.Function;

import org.eclipse.rdf4j.common.annotation.Experimental;
import org.eclipse.rdf4j.repository.RepositoryConnection;
import org.springframework.transaction.support.SmartTransactionObject;

/**
 * @since 4.0.0
 * @author ameingast@gmail.com
 * @author Florian Kleedorfer
 */
<<<<<<< HEAD
=======
@Experimental
>>>>>>> 99c800fa
public class TransactionObject {

	private RepositoryConnection connection;

	private boolean existing;

	private String name = "";

	private boolean rollbackOnly = false;

	private int timeout = TIMEOUT_DEFAULT;

	private int isolationLevel = ISOLATION_DEFAULT;

	private int propagationBehavior = PROPAGATION_REQUIRED;

	private boolean readOnly = false;

	public TransactionObject(RepositoryConnection connection) {
		this.connection = connection;
	}

	public RepositoryConnection getConnection() {
		return connection;
	}

	public void wrapConnection(Function<RepositoryConnection, RepositoryConnection> wrapper) {
		this.connection = wrapper.apply(connection);
	}

	public void setExisting(boolean existing) {
		this.existing = existing;
	}

	public boolean isExisting() {
		return existing;
	}

	public String getName() {
		return name;
	}

	public void setName(String name) {
		this.name = name;
	}

	public boolean isRollbackOnly() {
		return rollbackOnly;
	}

	public void setRollbackOnly(boolean rollbackOnly) {
		this.rollbackOnly = rollbackOnly;
	}

	public int getTimeout() {
		return timeout;
	}

	public void setTimeout(int timeout) {
		this.timeout = timeout;
	}

	public int getIsolationLevel() {
		return isolationLevel;
	}

	public void setIsolationLevel(int isolationLevel) {
		this.isolationLevel = isolationLevel;
	}

	public int getPropagationBehavior() {
		return propagationBehavior;
	}

	public void setPropagationBehavior(int propagationBehavior) {
		this.propagationBehavior = propagationBehavior;
	}

	public boolean isReadOnly() {
		return readOnly;
	}

	public void setReadOnly(boolean readOnly) {
		this.readOnly = readOnly;
	}

	@Override
	public String toString() {
		return "TransactionData{"
				+ "connection="
				+ connection
				+ ", existing="
				+ existing
				+ ", name='"
				+ name
				+ '\''
				+ ", rollbackOnly="
				+ rollbackOnly
				+ ", timeout="
				+ timeout
				+ ", isolationLevel="
				+ isolationLevel
				+ ", propagationBehavior="
				+ propagationBehavior
				+ ", readOnly="
				+ readOnly
				+ '}';
	}
}<|MERGE_RESOLUTION|>--- conflicted
+++ resolved
@@ -23,10 +23,7 @@
  * @author ameingast@gmail.com
  * @author Florian Kleedorfer
  */
-<<<<<<< HEAD
-=======
 @Experimental
->>>>>>> 99c800fa
 public class TransactionObject {
 
 	private RepositoryConnection connection;
