--- conflicted
+++ resolved
@@ -23,13 +23,8 @@
           ${{ runner.os }}-jdk${{ matrix.jdk }}-maven-
     - name: Check formatting
       run: mvn -B formatter:validate impsort:check xml-format:xml-check
-<<<<<<< HEAD
-    - name: Check maven install
-      run: mvn -B clean install -DskipTests
-=======
     - name: Build
       run: mvn -B -U -T 2 clean install -Pquick,-formatting -Dmaven.javadoc.skip=true -Djapicmp.skip -Denforcer.skip=true -Danimal.sniffer.skip=true
->>>>>>> 6c2fbb1b
     - name: Test
       run: mvn -B test -P-formatting -DskipITs -Dmaven.javadoc.skip=true
     - name: Print test failures
