/*******************************************************************************
 * Copyright (c) 2019 Eclipse RDF4J contributors.
 * All rights reserved. This program and the accompanying materials
 * are made available under the terms of the Eclipse Distribution License v1.0
 * which accompanies this distribution, and is available at
 * http://www.eclipse.org/org/documents/edl-v10.php.
 *******************************************************************************/

package org.eclipse.rdf4j.sail.shacl.results;

import java.util.ArrayList;
import java.util.List;

import org.eclipse.rdf4j.model.Model;
import org.eclipse.rdf4j.model.Resource;
import org.eclipse.rdf4j.model.Value;
import org.eclipse.rdf4j.model.impl.SimpleValueFactory;
import org.eclipse.rdf4j.model.vocabulary.RDF;
import org.eclipse.rdf4j.model.vocabulary.SHACL;
import org.eclipse.rdf4j.sail.shacl.AST.Path;
import org.eclipse.rdf4j.sail.shacl.AST.PathPropertyShape;
import org.eclipse.rdf4j.sail.shacl.AST.PropertyShape;
import org.eclipse.rdf4j.sail.shacl.AST.SimplePath;
import org.eclipse.rdf4j.sail.shacl.SourceConstraintComponent;

<<<<<<< HEAD
import java.util.ArrayList;
import java.util.List;

/**
 * The ValidationResult represents the results from a SHACL validation in an easy-to-use Java API.
 *
 * @deprecated The ValidationResult is deprecated because it is planned moved to a new package to allow it to be used
 *             with remote validation results.
 */
@Deprecated
public class ValidationResult {
=======
public class ValidationResult implements ModelInterface {
>>>>>>> 4ee1ddd2

	private Resource id = SimpleValueFactory.getInstance().createBNode();

	private SourceConstraintComponent sourceConstraintComponent;
	private PropertyShape sourceShape;
	private Path path;
	private ValidationResult detail;
	private Value focusNode;

	public ValidationResult(PropertyShape sourceShape, Value focusNode) {
		this.sourceShape = sourceShape;
		this.focusNode = focusNode;
		this.sourceConstraintComponent = sourceShape.getSourceConstraintComponent();
		if (sourceShape instanceof PathPropertyShape) {
			this.path = ((PathPropertyShape) sourceShape).getPath();
		}

	}

	public void setDetail(ValidationResult detail) {
		this.detail = detail;
	}

	/**
	 * @return ValidationResult with more information as to what failed. Usually for nested Shapes in eg. sh:or.
	 */
	public ValidationResult getDetail() {
		return detail;
	}

	/**
	 * @return all ValidationResult(s) with more information as to what failed. Usually for nested Shapes in eg. sh:or.
	 */
	public List<ValidationResult> getDetails() {

		ArrayList<ValidationResult> validationResults = new ArrayList<>();

		ValidationResult temp = detail;
		while (temp != null) {
			validationResults.add(temp);
			temp = temp.detail;
		}

		return validationResults;

	}

	public Model asModel(Model model) {

		model.add(getId(), RDF.TYPE, SHACL.VALIDATION_RESULT);

		model.add(getId(), SHACL.FOCUS_NODE, getFocusNode());
		model.add(getId(), SHACL.SOURCE_CONSTRAINT_COMPONENT, getSourceConstraintComponent().getIri());
		model.add(getId(), SHACL.SOURCE_SHAPE, getSourceShapeResource());

		if (getPath() != null) {
			model.add(getId(), SHACL.RESULT_PATH, ((SimplePath) getPath()).getPath());
		}

		if (detail != null) {
			model.add(getId(), SHACL.DETAIL, detail.getId());
			detail.asModel(model);
		}

		return model;
	}

	/**
	 * @return the path, as specified in the Shape, that caused the violation
	 */
	private Path getPath() {
		return path;
	}

	/**
	 * @return the Resource (IRI or BNode) that identifies the source shape
	 */
	public Resource getSourceShapeResource() {
		return sourceShape.getId();
	}

	/**
	 * @return the focus node, aka. the subject, that caused the violation
	 */
	private Value getFocusNode() {
		return focusNode;
	}

	public Resource getId() {
		return id;
	}

	/**
	 * @return the type of the source constraint that caused the violation
	 */
	public SourceConstraintComponent getSourceConstraintComponent() {
		return sourceConstraintComponent;
	}

	@Override
	public String toString() {
		return "ValidationResult{" +
				"sourceConstraintComponent=" + sourceConstraintComponent +
				", sourceShape=" + sourceShape +
				", path=" + path +
				", detail=" + detail +
				", focusNode=" + focusNode +
				'}';
	}
}<|MERGE_RESOLUTION|>--- conflicted
+++ resolved
@@ -23,10 +23,6 @@
 import org.eclipse.rdf4j.sail.shacl.AST.SimplePath;
 import org.eclipse.rdf4j.sail.shacl.SourceConstraintComponent;
 
-<<<<<<< HEAD
-import java.util.ArrayList;
-import java.util.List;
-
 /**
  * The ValidationResult represents the results from a SHACL validation in an easy-to-use Java API.
  *
@@ -35,9 +31,6 @@
  */
 @Deprecated
 public class ValidationResult {
-=======
-public class ValidationResult implements ModelInterface {
->>>>>>> 4ee1ddd2
 
 	private Resource id = SimpleValueFactory.getInstance().createBNode();
 
