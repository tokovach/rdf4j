/*******************************************************************************
 * Copyright (c) 2021 Eclipse RDF4J contributors.
 * All rights reserved. This program and the accompanying materials
 * are made available under the terms of the Eclipse Distribution License v1.0
 * which accompanies this distribution, and is available at
 * http://www.eclipse.org/org/documents/edl-v10.php.
 *******************************************************************************/

package org.eclipse.rdf4j.sail.shacl.ast;

import java.io.IOException;
import java.util.HashSet;
import java.util.List;

import org.eclipse.rdf4j.model.impl.DynamicModel;
import org.eclipse.rdf4j.model.impl.DynamicModelFactory;
import org.eclipse.rdf4j.sail.shacl.ShaclSail;
import org.eclipse.rdf4j.sail.shacl.Utils;
import org.junit.jupiter.api.Assertions;
import org.junit.jupiter.api.Test;

public class ParsingTest {

	@Test
	public void initialTest() throws IOException, InterruptedException {
		ShaclSail shaclSail = Utils.getInitializedShaclSail("test-cases/datatype/not/shacl.trig");

		List<Shape> shapes = shaclSail.getCachedShapes().getDataAndRelease().get(0).getShapes();

		DynamicModel emptyModel = new DynamicModelFactory().createEmptyModel();

		shapes.forEach(s -> s.toModel(null, null, emptyModel, new HashSet<>()));

		shaclSail.shutDown();
	}

	@Test
	public void testSplitting() throws IOException, InterruptedException {
		ShaclSail shaclSail = Utils.getInitializedShaclSail("shaclExactly.trig");

		List<Shape> shapes = shaclSail.getCachedShapes().getDataAndRelease().get(0).getShapes();

<<<<<<< HEAD
		Assertions.assertEquals(8, shapes.size());
=======
		assertEquals(14, shapes.size());
>>>>>>> db7fd587

		shapes.forEach(shape -> {
			Assertions.assertEquals(1, shape.target.size());
			Assertions.assertEquals(1, shape.constraintComponents.size());

			if (shape.constraintComponents.get(0) instanceof PropertyShape) {
				Assertions.assertEquals(1,
						((PropertyShape) shape.constraintComponents.get(0)).constraintComponents.size());
			}
		});

		shaclSail.shutDown();
	}
}<|MERGE_RESOLUTION|>--- conflicted
+++ resolved
@@ -40,11 +40,7 @@
 
 		List<Shape> shapes = shaclSail.getCachedShapes().getDataAndRelease().get(0).getShapes();
 
-<<<<<<< HEAD
-		Assertions.assertEquals(8, shapes.size());
-=======
-		assertEquals(14, shapes.size());
->>>>>>> db7fd587
+		Assertions.assertEquals(14, shapes.size());
 
 		shapes.forEach(shape -> {
 			Assertions.assertEquals(1, shape.target.size());
