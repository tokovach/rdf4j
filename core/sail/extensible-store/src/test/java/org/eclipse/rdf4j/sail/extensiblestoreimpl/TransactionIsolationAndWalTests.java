/*******************************************************************************
 * Copyright (c) 2019 Eclipse RDF4J contributors.
 * All rights reserved. This program and the accompanying materials
 * are made available under the terms of the Eclipse Distribution License v1.0
 * which accompanies this distribution, and is available at
 * http://www.eclipse.org/org/documents/edl-v10.php.
 *******************************************************************************/
package org.eclipse.rdf4j.sail.extensiblestoreimpl;

<<<<<<< HEAD
import org.eclipse.rdf4j.IsolationLevels;
import org.eclipse.rdf4j.model.Resource;
import org.eclipse.rdf4j.model.Statement;
import org.eclipse.rdf4j.model.ValueFactory;
import org.eclipse.rdf4j.model.impl.SimpleValueFactory;
import org.eclipse.rdf4j.model.vocabulary.RDF;
import org.eclipse.rdf4j.model.vocabulary.RDFS;
import org.eclipse.rdf4j.repository.RepositoryResult;
import org.eclipse.rdf4j.repository.sail.SailRepository;
import org.eclipse.rdf4j.repository.sail.SailRepositoryConnection;
import org.eclipse.rdf4j.sail.extensiblestoreimpl.implementation.ExtensibleStoreImplForTests;
import org.eclipse.rdf4j.sail.extensiblestoreimpl.implementation.NaiveHashSetDataStructure;
import org.junit.Test;

import java.util.concurrent.CountDownLatch;
import java.util.concurrent.atomic.AtomicBoolean;
import java.util.concurrent.atomic.AtomicInteger;

import static org.junit.Assert.assertEquals;
import static org.junit.Assert.assertFalse;

public class TransactionIsolationAndWalTests {

	static final ValueFactory vf = SimpleValueFactory.getInstance();


	/*
	 * Checks that there is no leak between transactions. When one transactions adds a lot of data to the store another
	 * transaction should see either nothing added or everything added. Nothing in between.
	 */
	@Test
	public void testReadCommittedLargeTransaction() throws InterruptedException {
		SailRepository repository = new SailRepository(new ExtensibleStoreImplForTests());

		int count = 100000;

		AtomicBoolean failure1 = new AtomicBoolean(false);
		AtomicBoolean failure2 = new AtomicBoolean(false);

		Thread thread1 = new Thread(() -> {

			try (SailRepositoryConnection connection2 = repository.getConnection()) {
				while (true) {
					connection2.begin(IsolationLevels.READ_COMMITTED);
					long size1 = connection2.size();
					connection2.commit();
					if (size1 != 0) {
						if (size1 != count) {
							System.out.println("Size was " + size1 + ". Expected " + count);
							failure1.set(true);
						}
						break;
					}
					Thread.yield();
				}
			}
		});
		thread1.start();

		Thread thread2 = new Thread(() -> {

			try (SailRepositoryConnection connection1 = repository.getConnection()) {
				while (true) {
					connection1.begin(IsolationLevels.READ_COMMITTED);
					long size = connection1.size();
					connection1.commit();
					if (size != 0) {
						if (size != count) {
							System.out.println("Size was " + size + ". Expected " + count);
							failure2.set(true);
						}
						break;
					}
					Thread.yield();
				}
			}
		});
		thread2.start();

		try (SailRepositoryConnection connection = repository.getConnection()) {
			connection.begin(IsolationLevels.READ_COMMITTED);
			for (int i = 0; i < count; i++) {
				connection.add(RDFS.RESOURCE, RDFS.LABEL, connection.getValueFactory().createLiteral(i));
			}
			connection.commit();

			assertEquals(count, connection.size());

		}

		thread1.join();
		thread2.join();

		assertFalse(failure1.get());
		assertFalse(failure2.get());

	}


	/*
	* Tests that a partially committed transaction doesn't leak into other transactions.
	* READ_COMMITTED should either read the entire transaction or none of the transaction.
	 */
	@Test
	public void testReadCommittedLargeTransaction2() throws InterruptedException {
		ExtensibleStoreImplForTests sail = new ExtensibleStoreImplForTests(false);
		SailRepository repository = new SailRepository(sail);

		try (SailRepositoryConnection connection = repository.getConnection()) {
			connection.add(vf.createBNode(), RDF.TYPE, RDFS.RESOURCE);
		}

		AtomicBoolean failed = new AtomicBoolean(false);

		CountDownLatch countDownLatch = new CountDownLatch(1);

		int size = 100;
		Thread thread = new Thread(() -> {

			try (SailRepositoryConnection connection = repository.getConnection()) {
				connection.begin();

				try (RepositoryResult<Statement> statements = connection.getStatements(null, null, null, false)) {

					statements.hasNext();
					countDownLatch.await();

					int count = 0;
					while (statements.hasNext()) {
						statements.next();
						count++;
					}

					System.out.println(count);
					if (count != 1 && count != size) {
						failed.set(true);
					}


				} catch (InterruptedException e) {
					e.printStackTrace();
				}

				connection.commit();

			}

		});

		Thread thread2 = new Thread(() -> {

			try (SailRepositoryConnection connection = repository.getConnection()) {
				connection.begin();
				countDownLatch.await();

				try (RepositoryResult<Statement> statements = connection.getStatements(null, null, null, false)) {

					statements.hasNext();

					int count = 0;
					while (statements.hasNext()) {
						statements.next();
						count++;
					}

					System.out.println(count);
					if (count != 1 && count != size) {
						failed.set(true);
					}

					connection.commit();

				}

			} catch (InterruptedException e) {
				e.printStackTrace();
			}
		});

		thread.start();
		thread2.start();

		try (SailRepositoryConnection connection = repository.getConnection()) {

			connection.begin();

			AtomicInteger i = new AtomicInteger();
			NaiveHashSetDataStructure.added = statement -> {
				i.getAndIncrement();
				if (i.get() == 10) {
					countDownLatch.countDown();

					try {
						Thread.sleep(100);
					} catch (InterruptedException e) {
						e.printStackTrace();
					}

				}
			};

			connection.clear();

			for (int j = 0; j < size; j++) {
				connection.add(vf.createBNode(), RDF.TYPE, RDFS.RESOURCE);
			}
			connection.commit();

		} catch (
			Throwable e) {
			e.printStackTrace();
		}


		thread.join();
		thread2.join();


		assertFalse(failed.get());


	}

	@Test
	public void testWalAdditions() {
		ExtensibleStoreImplForTests sail = new ExtensibleStoreImplForTests();
		SailRepository repository = new SailRepository(sail);

		try (SailRepositoryConnection connection = repository.getConnection()) {

			connection.begin();

			AtomicInteger i = new AtomicInteger();
			NaiveHashSetDataStructure.added = statement -> {
				i.getAndIncrement();
				if (i.get() > 10) {
					NaiveHashSetDataStructure.halt = true;
				}
			};

			for (int j = 0; j < 100; j++) {
				connection.add(vf.createBNode(), RDF.TYPE, RDFS.RESOURCE);
			}
			connection.commit();

		} catch (Throwable e) {
			e.printStackTrace();
			NaiveHashSetDataStructure.halt = false;
		}

		sail.forceValidateAndRecover();

		try (SailRepositoryConnection connection = repository.getConnection()) {

			long size = connection.size();
			System.out.println(size);
			assertEquals(0, size);

		}

	}

	@Test
	public void testWalRemovals() {
		ExtensibleStoreImplForTests sail = new ExtensibleStoreImplForTests();
		SailRepository repository = new SailRepository(sail);

		try (SailRepositoryConnection connection = repository.getConnection()) {
			connection.begin();
			for (int j = 0; j < 100; j++) {
				connection.add(vf.createBNode(), RDF.TYPE, RDFS.RESOURCE);
			}
			connection.commit();

			connection.begin();

			AtomicInteger i = new AtomicInteger();
			NaiveHashSetDataStructure.removed = statement -> {
				i.getAndIncrement();
				if (i.get() > 10) {
					NaiveHashSetDataStructure.halt = true;
				}
			};

			connection.remove((Resource) null, null, null);

			connection.commit();

		} catch (Throwable e) {
			e.printStackTrace();
			NaiveHashSetDataStructure.halt = false;
		}

		sail.forceValidateAndRecover();

		try (SailRepositoryConnection connection = repository.getConnection()) {

			long size = connection.size();
			System.out.println(size);
			assertEquals(100, size);

		}
=======
import org.junit.Test;
import org.slf4j.Logger;
import org.slf4j.LoggerFactory;

public class TransactionIsolationAndWalTests {

	private static final Logger logger = LoggerFactory.getLogger(TransactionIsolationAndWalTests.class);

	@Test
	public void noTestsHereYet() {
>>>>>>> f6f5aed2

	}

}<|MERGE_RESOLUTION|>--- conflicted
+++ resolved
@@ -7,7 +7,6 @@
  *******************************************************************************/
 package org.eclipse.rdf4j.sail.extensiblestoreimpl;
 
-<<<<<<< HEAD
 import org.eclipse.rdf4j.IsolationLevels;
 import org.eclipse.rdf4j.model.Resource;
 import org.eclipse.rdf4j.model.Statement;
@@ -33,7 +32,6 @@
 
 	static final ValueFactory vf = SimpleValueFactory.getInstance();
 
-
 	/*
 	 * Checks that there is no leak between transactions. When one transactions adds a lot of data to the store another
 	 * transaction should see either nothing added or everything added. Nothing in between.
@@ -106,10 +104,9 @@
 
 	}
 
-
 	/*
-	* Tests that a partially committed transaction doesn't leak into other transactions.
-	* READ_COMMITTED should either read the entire transaction or none of the transaction.
+	 * Tests that a partially committed transaction doesn't leak into other transactions. READ_COMMITTED should either
+	 * read the entire transaction or none of the transaction.
 	 */
 	@Test
 	public void testReadCommittedLargeTransaction2() throws InterruptedException {
@@ -146,7 +143,6 @@
 						failed.set(true);
 					}
 
-
 				} catch (InterruptedException e) {
 					e.printStackTrace();
 				}
@@ -216,18 +212,14 @@
 			}
 			connection.commit();
 
-		} catch (
-			Throwable e) {
+		} catch (Throwable e) {
 			e.printStackTrace();
 		}
-
 
 		thread.join();
 		thread2.join();
 
-
 		assertFalse(failed.get());
-
 
 	}
 
@@ -310,18 +302,6 @@
 			assertEquals(100, size);
 
 		}
-=======
-import org.junit.Test;
-import org.slf4j.Logger;
-import org.slf4j.LoggerFactory;
-
-public class TransactionIsolationAndWalTests {
-
-	private static final Logger logger = LoggerFactory.getLogger(TransactionIsolationAndWalTests.class);
-
-	@Test
-	public void noTestsHereYet() {
->>>>>>> f6f5aed2
 
 	}
 
