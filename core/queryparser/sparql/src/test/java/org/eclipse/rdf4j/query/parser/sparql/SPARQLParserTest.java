/*******************************************************************************
 * Copyright (c) 2015 Eclipse RDF4J contributors, Aduna, and others.
 * All rights reserved. This program and the accompanying materials
 * are made available under the terms of the Eclipse Distribution License v1.0
 * which accompanies this distribution, and is available at
 * http://www.eclipse.org/org/documents/edl-v10.php.
 *******************************************************************************/
package org.eclipse.rdf4j.query.parser.sparql;

import static org.junit.Assert.assertEquals;
import static org.junit.Assert.assertFalse;
import static org.junit.Assert.assertNotEquals;
import static org.junit.Assert.assertNotNull;
import static org.junit.Assert.assertNull;
import static org.junit.Assert.assertTrue;
import static org.junit.Assert.fail;

import java.util.List;

import org.eclipse.rdf4j.query.MalformedQueryException;
import org.eclipse.rdf4j.query.algebra.Extension;
import org.eclipse.rdf4j.query.algebra.InsertData;
import org.eclipse.rdf4j.query.algebra.Join;
import org.eclipse.rdf4j.query.algebra.Modify;
import org.eclipse.rdf4j.query.algebra.Order;
import org.eclipse.rdf4j.query.algebra.Projection;
import org.eclipse.rdf4j.query.algebra.ProjectionElem;
import org.eclipse.rdf4j.query.algebra.ProjectionElemList;
import org.eclipse.rdf4j.query.algebra.Slice;
import org.eclipse.rdf4j.query.algebra.StatementPattern;
import org.eclipse.rdf4j.query.algebra.TupleExpr;
import org.eclipse.rdf4j.query.algebra.UpdateExpr;
import org.eclipse.rdf4j.query.algebra.ValueConstant;
import org.eclipse.rdf4j.query.algebra.helpers.AbstractQueryModelVisitor;
import org.eclipse.rdf4j.query.parser.ParsedBooleanQuery;
import org.eclipse.rdf4j.query.parser.ParsedGraphQuery;
import org.eclipse.rdf4j.query.parser.ParsedQuery;
import org.eclipse.rdf4j.query.parser.ParsedTupleQuery;
import org.eclipse.rdf4j.query.parser.ParsedUpdate;
import org.junit.After;
import org.junit.Before;
import org.junit.Test;

/**
 * @author jeen
 */
public class SPARQLParserTest {

	private SPARQLParser parser;

	/**
	 * @throws java.lang.Exception
	 */
	@Before
	public void setUp()
		throws Exception
	{
		parser = new SPARQLParser();
	}

	/**
	 * @throws java.lang.Exception
	 */
	@After
	public void tearDown()
		throws Exception
	{
		parser = null;
	}

	/**
	 * Test method for
	 * {@link org.eclipse.rdf4j.query.parser.sparql.SPARQLParser#parseQuery(java.lang.String, java.lang.String)}
	 * .
	 */
	@Test
	public void testSourceStringAssignment()
		throws Exception
	{
		String simpleSparqlQuery = "SELECT * WHERE {?X ?P ?Y }";

		ParsedQuery q = parser.parseQuery(simpleSparqlQuery, null);

		assertNotNull(q);
		assertEquals(simpleSparqlQuery, q.getSourceString());
	}

	@Test
	public void testInsertDataLineNumberReporting()
		throws Exception
	{
		String insertDataString = "INSERT DATA {\n incorrect reference }";

		try {
			ParsedUpdate u = parser.parseUpdate(insertDataString, null);
			fail("should have resulted in parse exception");
		}
		catch (MalformedQueryException e) {
			assertTrue(e.getMessage().contains("line 2,"));
		}

	}

	@Test
	public void testDeleteDataLineNumberReporting()
		throws Exception
	{
		String deleteDataString = "DELETE DATA {\n incorrect reference }";

		try {
			ParsedUpdate u = parser.parseUpdate(deleteDataString, null);
			fail("should have resulted in parse exception");
		}
		catch (MalformedQueryException e) {
			assertTrue(e.getMessage().contains("line 2,"));
		}
	}

	@Test
	public void testSES1922PathSequenceWithValueConstant()
		throws Exception
	{

		StringBuilder qb = new StringBuilder();
		qb.append("ASK {?A (<foo:bar>)/<foo:foo> <foo:objValue>} ");

		ParsedQuery q = parser.parseQuery(qb.toString(), null);
		TupleExpr te = q.getTupleExpr();

		assertNotNull(te);

		assertTrue(te instanceof Slice);
		Slice s = (Slice)te;
		assertTrue(s.getArg() instanceof Join);
		Join j = (Join)s.getArg();

		assertTrue(j.getLeftArg() instanceof StatementPattern);
		assertTrue(j.getRightArg() instanceof StatementPattern);
		StatementPattern leftArg = (StatementPattern)j.getLeftArg();
		StatementPattern rightArg = (StatementPattern)j.getRightArg();

		assertTrue(leftArg.getObjectVar().equals(rightArg.getSubjectVar()));
		assertEquals(leftArg.getObjectVar().getName(), rightArg.getSubjectVar().getName());
	}

	@Test
	public void testParsedBooleanQueryRootNode()
		throws Exception
	{
		StringBuilder qb = new StringBuilder();
		qb.append("ASK {?a <foo:bar> \"test\"}");

		ParsedBooleanQuery q = (ParsedBooleanQuery)parser.parseQuery(qb.toString(), null);
		TupleExpr te = q.getTupleExpr();

		assertNotNull(te);
		assertTrue(te instanceof Slice);
		assertNull(te.getParentNode());
	}

	/**
	 * Verify that an INSERT with a subselect using a wildcard correctly adds vars to projection 
	 * @see <a href="https://github.com/eclipse/rdf4j/issues/686">#686</a>
	 */
	@Test
	public void testParseWildcardSubselectInUpdate() throws Exception
	{
			StringBuilder update = new StringBuilder();
			update.append("INSERT { <urn:a> <urn:b> <urn:c> . } WHERE { SELECT * {?s ?p ?o } }");
			
			ParsedUpdate parsedUpdate = parser.parseUpdate(update.toString(), null);
			List<UpdateExpr> exprs = parsedUpdate.getUpdateExprs();
			assertEquals(1, exprs.size());
			
			UpdateExpr expr = exprs.get(0);
			assertTrue(expr instanceof Modify);
			Modify m = (Modify)expr;
			TupleExpr whereClause = m.getWhereExpr();
			assertTrue(whereClause instanceof Projection);
			ProjectionElemList projectionElemList = ((Projection)whereClause).getProjectionElemList();
			assertNotNull(projectionElemList);
			List<ProjectionElem> elements = projectionElemList.getElements();
			assertNotNull(elements);

			assertEquals("projection should contain all three variables", 3, elements.size());
	}
	
	@Test
	public void testParseIntegerObjectValue()
		throws Exception
	{
		// test that the parser correctly parses the object value as an integer, instead of as a decimal. 
		String query = "select ?Concept where { ?Concept a 1. ?Concept2 a 1. } ";
		ParsedTupleQuery q = (ParsedTupleQuery)parser.parseQuery(query, null);

		// all we're verifying is that the query is parsed without error. If it doesn't parse as integer but as a decimal, the
		// parser will fail, because the statement pattern doesn't end with a full-stop.
		assertNotNull(q);
	}

	@Test
	public void testParsedTupleQueryRootNode()
		throws Exception
	{
		StringBuilder qb = new StringBuilder();
		qb.append("SELECT *  {?a <foo:bar> \"test\"}");

		ParsedTupleQuery q = (ParsedTupleQuery)parser.parseQuery(qb.toString(), null);
		TupleExpr te = q.getTupleExpr();

		assertNotNull(te);
		assertTrue(te instanceof Projection);
		assertNull(te.getParentNode());
	}

	@Test
	public void testParsedGraphQueryRootNode()
		throws Exception
	{
		StringBuilder qb = new StringBuilder();
		qb.append("CONSTRUCT WHERE {?a <foo:bar> \"test\"}");

		ParsedGraphQuery q = (ParsedGraphQuery)parser.parseQuery(qb.toString(), null);
		TupleExpr te = q.getTupleExpr();

		assertNotNull(te);
		assertTrue(te instanceof Projection);
		assertNull(te.getParentNode());
	}

	@Test
	public void testOrderByWithAliases1()
		throws Exception
	{
		String queryString = " SELECT ?x (SUM(?v1)/COUNT(?v1) as ?r) WHERE { ?x <urn:foo> ?v1 } GROUP BY ?x ORDER BY ?r";

		ParsedQuery query = parser.parseQuery(queryString, null);

		assertNotNull(query);
		TupleExpr te = query.getTupleExpr();

		assertTrue(te instanceof Projection);

		te = ((Projection)te).getArg();

		assertTrue(te instanceof Order);

		te = ((Order)te).getArg();

		assertTrue(te instanceof Extension);
	}

	@Test
	public void testSES1927UnequalLiteralValueConstants1()
		throws Exception
	{

		StringBuilder qb = new StringBuilder();
		qb.append("ASK {?a <foo:bar> \"test\". ?a <foo:foo> \"test\"@en .} ");

		ParsedQuery q = parser.parseQuery(qb.toString(), null);
		TupleExpr te = q.getTupleExpr();

		assertNotNull(te);

		assertTrue(te instanceof Slice);
		Slice s = (Slice)te;
		assertTrue(s.getArg() instanceof Join);
		Join j = (Join)s.getArg();

		assertTrue(j.getLeftArg() instanceof StatementPattern);
		assertTrue(j.getRightArg() instanceof StatementPattern);
		StatementPattern leftArg = (StatementPattern)j.getLeftArg();
		StatementPattern rightArg = (StatementPattern)j.getRightArg();

		assertFalse(leftArg.getObjectVar().equals(rightArg.getObjectVar()));
		assertNotEquals(leftArg.getObjectVar().getName(), rightArg.getObjectVar().getName());
	}

	@Test
	public void testSES1927UnequalLiteralValueConstants2()
		throws Exception
	{

		StringBuilder qb = new StringBuilder();
		qb.append("ASK {?a <foo:bar> \"test\". ?a <foo:foo> \"test\"^^<foo:bar> .} ");

		ParsedQuery q = parser.parseQuery(qb.toString(), null);
		TupleExpr te = q.getTupleExpr();

		assertNotNull(te);

		assertTrue(te instanceof Slice);
		Slice s = (Slice)te;
		assertTrue(s.getArg() instanceof Join);
		Join j = (Join)s.getArg();

		assertTrue(j.getLeftArg() instanceof StatementPattern);
		assertTrue(j.getRightArg() instanceof StatementPattern);
		StatementPattern leftArg = (StatementPattern)j.getLeftArg();
		StatementPattern rightArg = (StatementPattern)j.getRightArg();

		assertFalse(leftArg.getObjectVar().equals(rightArg.getObjectVar()));
		assertNotEquals(leftArg.getObjectVar().getName(), rightArg.getObjectVar().getName());
	}

	@Test
<<<<<<< HEAD
	public void testLongUnicode() throws Exception {
		ParsedUpdate ru = parser.parseUpdate("insert data {<urn:test:foo> <urn:test:bar> \"\\U0001F61F\" .}", "urn:test");
		InsertData insertData = (InsertData) ru.getUpdateExprs().get(0);
		String[] lines = insertData.getDataBlock().split("\n");
		assertEquals("\uD83D\uDE1F", lines[lines.length -1].replaceAll(".*\"(.*)\".*", "$1"));
=======
	public void testAdditiveExpression()
		throws Exception
	{
		String ask = "ASK { ?this <urn:test:score> ?score FILTER (!(?score+5 != 0)) }";

		ParsedQuery q = parser.parseQuery(ask, null);
		q.getTupleExpr().visit(new AbstractQueryModelVisitor<Exception>() {

			public void meet(ValueConstant node)
				throws Exception
			{
				String label = node.getValue().stringValue();
				assertFalse(label, label.startsWith("+"));
			}
		});

>>>>>>> fc8a382f
	}

}<|MERGE_RESOLUTION|>--- conflicted
+++ resolved
@@ -305,13 +305,14 @@
 	}
 
 	@Test
-<<<<<<< HEAD
 	public void testLongUnicode() throws Exception {
 		ParsedUpdate ru = parser.parseUpdate("insert data {<urn:test:foo> <urn:test:bar> \"\\U0001F61F\" .}", "urn:test");
 		InsertData insertData = (InsertData) ru.getUpdateExprs().get(0);
 		String[] lines = insertData.getDataBlock().split("\n");
 		assertEquals("\uD83D\uDE1F", lines[lines.length -1].replaceAll(".*\"(.*)\".*", "$1"));
-=======
+	}
+
+	@Test
 	public void testAdditiveExpression()
 		throws Exception
 	{
@@ -328,7 +329,6 @@
 			}
 		});
 
->>>>>>> fc8a382f
 	}
 
 }