/*******************************************************************************
 * Copyright (c) 2020 Eclipse RDF4J contributors.
 * All rights reserved. This program and the accompanying materials
 * are made available under the terms of the Eclipse Distribution License v1.0
 * which accompanies this distribution, and is available at
 * http://www.eclipse.org/org/documents/edl-v10.php.
 *******************************************************************************/
package org.eclipse.rdf4j.model.impl;

import java.util.Objects;

import org.eclipse.rdf4j.model.IRI;
import org.eclipse.rdf4j.model.Resource;
import org.eclipse.rdf4j.model.Triple;
import org.eclipse.rdf4j.model.Value;
import org.eclipse.rdf4j.model.base.AbstractTriple;

/**
 * A simple default implementation of the {@link Triple} interface.
 *
 * @author Pavel Mihaylov
 * @see SimpleValueFactory
 */
public class SimpleTriple extends AbstractTriple {

	/**
	 * The triple's subject.
	 */
	private Resource subject;

	/**
	 * The triple's predicate.
	 */
	private IRI predicate;

	/**
	 * The triple's object.
	 */
	private Value object;

	/**
	 * Creates a new Triple with the supplied subject, predicate and object.
	 * <p>
	 * Note that creating SimpleStatement objects directly via this constructor is not the recommended approach.
	 * Instead, use an instance of {@link org.eclipse.rdf4j.model.ValueFactory} to create new Triple objects.
	 *
	 * @param subject   The triple's subject, must not be <tt>null</tt>.
	 * @param predicate The triple's predicate, must not be <tt>null</tt>.
	 * @param object    The triple's object, must not be <tt>null</tt>.
	 *
	 * @see SimpleValueFactory#createTriple(Resource, IRI, Value)
	 */
	protected SimpleTriple(Resource subject, IRI predicate, Value object) {
		this.subject = Objects.requireNonNull(subject, "subject must not be null");
		this.predicate = Objects.requireNonNull(predicate, "predicate must not be null");
		this.object = Objects.requireNonNull(object, "object must not be null");
	}

	@Override
	public Resource getSubject() {
		return subject;
	}

	@Override
	public IRI getPredicate() {
		return predicate;
	}

	@Override
	public Value getObject() {
		return object;
	}

<<<<<<< HEAD
=======
	@Override
	public String stringValue() {
		StringBuilder sb = new StringBuilder(256);

		sb.append("<<");
		sb.append(getSubject());
		sb.append(" ");
		sb.append(getPredicate());
		sb.append(" ");
		sb.append(getObject());
		sb.append(">>");

		return sb.toString();
	}

	@Override
	public String toString() {
		return stringValue();
	}

	@Override
	public boolean equals(Object o) {
		if (this == o) {
			return true;
		}
		if (o instanceof Triple) {
			Triple that = (Triple) o;
			return Objects.equals(subject, that.getSubject()) && Objects.equals(predicate, that.getPredicate())
					&& Objects.equals(object, that.getObject());
		}
		return false;
	}

	@Override
	public int hashCode() {
		return Objects.hash(subject, predicate, object);
	}

>>>>>>> d8019a32
}<|MERGE_RESOLUTION|>--- conflicted
+++ resolved
@@ -71,8 +71,6 @@
 		return object;
 	}
 
-<<<<<<< HEAD
-=======
 	@Override
 	public String stringValue() {
 		StringBuilder sb = new StringBuilder(256);
@@ -111,5 +109,4 @@
 		return Objects.hash(subject, predicate, object);
 	}
 
->>>>>>> d8019a32
 }