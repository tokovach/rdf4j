/*******************************************************************************
 * Copyright (c) 2016 Eclipse RDF4J contributors.
 * All rights reserved. This program and the accompanying materials
 * are made available under the terms of the Eclipse Distribution License v1.0
 * which accompanies this distribution, and is available at
 * http://www.eclipse.org/org/documents/edl-v10.php.
 *******************************************************************************/

package org.eclipse.rdf4j.sail.inferencer.fc;

import org.eclipse.rdf4j.IsolationLevel;
import org.eclipse.rdf4j.IsolationLevels;
import org.eclipse.rdf4j.common.iteration.CloseableIteration;
import org.eclipse.rdf4j.model.IRI;
import org.eclipse.rdf4j.model.Resource;
import org.eclipse.rdf4j.model.Statement;
import org.eclipse.rdf4j.model.Value;
import org.eclipse.rdf4j.model.ValueFactory;
import org.eclipse.rdf4j.model.vocabulary.RDF;
import org.eclipse.rdf4j.model.vocabulary.RDFS;
import org.eclipse.rdf4j.sail.NotifyingSailConnection;
import org.eclipse.rdf4j.sail.SailConnectionListener;
import org.eclipse.rdf4j.sail.SailException;
import org.eclipse.rdf4j.sail.UnknownSailTransactionStateException;
import org.eclipse.rdf4j.sail.UpdateContext;
import org.eclipse.rdf4j.sail.inferencer.InferencerConnection;
import org.eclipse.rdf4j.sail.inferencer.InferencerConnectionWrapper;
import org.slf4j.Logger;
import org.slf4j.LoggerFactory;

/**
 * @author Håvard Mikkelsen Ottestad
 */

public class SchemaCachingRDFSInferencerConnection extends InferencerConnectionWrapper
<<<<<<< HEAD
	implements SailConnectionListener {
=======
		implements SailConnectionListener {
>>>>>>> 90205c4d

	private static final Logger logger = LoggerFactory.getLogger(SchemaCachingRDFSInferencerConnection.class);

	private final SchemaCachingRDFSInferencer sail;

	private final NotifyingSailConnection connection;

	/**
	 * true if the base Sail reported removed statements.
	 */
	private boolean statementsRemoved;

	/**
	 * true if the base Sail reported added statements.
	 */
	private boolean statementsAdded;

<<<<<<< HEAD
	SchemaCachingRDFSInferencerConnection(SchemaCachingRDFSInferencer sail,
										  InferencerConnection connection) {
=======
	SchemaCachingRDFSInferencerConnection(SchemaCachingRDFSInferencer sail, InferencerConnection connection) {
>>>>>>> 90205c4d

		super(connection);
		connection.addConnectionListener(this);

		this.sail = sail;
		this.connection = connection;

	}

	void processForSchemaCache(Statement statement) {
		sail.acquireExclusiveWriteLock();

		final IRI predicate = statement.getPredicate();
		final Value object = statement.getObject();
		final Resource subject = statement.getSubject();

		if (predicate.equals(RDFS.SUBCLASSOF)) {
			sail.addSubClassOfStatement(statement);
		} else if (predicate.equals(RDF.TYPE) && object.equals(RDF.PROPERTY)) {
			sail.addProperty(subject);

		} else if (predicate.equals(RDFS.SUBPROPERTYOF)) {
			sail.addSubPropertyOfStatement(statement);
		} else if (predicate.equals(RDFS.RANGE)) {
			sail.addRangeStatement(statement);
		} else if (predicate.equals(RDFS.DOMAIN)) {
			sail.addDomainStatement(statement);
		} else if (predicate.equals(RDF.TYPE) && object.equals(RDFS.CLASS)) {
			sail.addSubClassOfStatement(
<<<<<<< HEAD
				sail.getValueFactory().createStatement(subject, RDFS.SUBCLASSOF, RDFS.RESOURCE));
		} else if (predicate.equals(RDF.TYPE) && object.equals(RDFS.DATATYPE)) {
			sail.addSubClassOfStatement(
				sail.getValueFactory().createStatement(subject, RDFS.SUBCLASSOF, RDFS.LITERAL));
		} else if (predicate.equals(RDF.TYPE) && object.equals(RDFS.CONTAINERMEMBERSHIPPROPERTY)) {
			sail.addSubPropertyOfStatement(
				sail.getValueFactory().createStatement(subject, RDFS.SUBPROPERTYOF, RDFS.MEMBER));
=======
					sail.getValueFactory().createStatement(subject, RDFS.SUBCLASSOF, RDFS.RESOURCE));
		} else if (predicate.equals(RDF.TYPE) && object.equals(RDFS.DATATYPE)) {
			sail.addSubClassOfStatement(sail.getValueFactory().createStatement(subject, RDFS.SUBCLASSOF, RDFS.LITERAL));
		} else if (predicate.equals(RDF.TYPE) && object.equals(RDFS.CONTAINERMEMBERSHIPPROPERTY)) {
			sail.addSubPropertyOfStatement(
					sail.getValueFactory().createStatement(subject, RDFS.SUBPROPERTYOF, RDFS.MEMBER));
>>>>>>> 90205c4d
		} else if (predicate.equals(RDF.TYPE)) {
			if (!sail.hasType(((Resource) object))) {
				sail.addType((Resource) object);
			}
		}

		if (!sail.hasProperty(predicate)) {
			sail.addProperty(predicate);
		}

	}

	private boolean inferredCleared = false;

	@Override
<<<<<<< HEAD
	public void clearInferred(Resource... contexts)
		throws SailException {
=======
	public void clearInferred(Resource... contexts) throws SailException {
>>>>>>> 90205c4d
		super.clearInferred(contexts);
		inferredCleared = true;
	}

	private long originalSchemaSize = -1;

	@Override
<<<<<<< HEAD
	public void commit()
		throws SailException {
=======
	public void commit() throws SailException {
>>>>>>> 90205c4d
		super.commit();
		sail.releaseExclusiveWriteLock();
	}

<<<<<<< HEAD
	void doInferencing()
		throws SailException {
=======
	void doInferencing() throws SailException {
>>>>>>> 90205c4d

		// Check on schema cache size is always reliable since things can only be added to the cache
		// The only place where things can be removed from the cache is within the method clearInferenceTables()
		// which is only called from within this block
		if (sail.schema == null && originalSchemaSize != sail.getSchemaSize()) {

			regenerateCacheAndInferenceMaps(true);
			inferredCleared = true;

		}

		if (!inferredCleared) {
			return;
		}

<<<<<<< HEAD
		try (CloseableIteration<? extends Statement, SailException> statements = connection.getStatements(
			null, null, null, false)) {
			while (statements.hasNext()) {
				Statement next = statements.next();
				addStatement(false, next.getSubject(), next.getPredicate(), next.getObject(),
					next.getContext());
=======
		try (CloseableIteration<? extends Statement, SailException> statements = connection.getStatements(null, null,
				null, false)) {
			while (statements.hasNext()) {
				Statement next = statements.next();
				addStatement(false, next.getSubject(), next.getPredicate(), next.getObject(), next.getContext());
>>>>>>> 90205c4d
			}
		}
		inferredCleared = false;

	}

	private void regenerateCacheAndInferenceMaps(boolean addInferredStatements) {
		sail.clearInferenceTables();
		if (addInferredStatements) {
			addAxiomStatements();
		}

<<<<<<< HEAD
		try (CloseableIteration<? extends Statement, SailException> statements = connection.getStatements(
			null, null, null, sail.useInferredToCreateSchema)) {
=======
		try (CloseableIteration<? extends Statement, SailException> statements = connection.getStatements(null, null,
				null, sail.useInferredToCreateSchema)) {
>>>>>>> 90205c4d
			while (statements.hasNext()) {
				Statement next = statements.next();
				processForSchemaCache(sail.getValueFactory().createStatement(next.getSubject(), next.getPredicate(), next.getObject()));
			}
		}
		sail.calculateInferenceMaps(this, addInferredStatements);

		originalSchemaSize = sail.getSchemaSize();
	}

	boolean addInferredStatementInternal(Resource subj, IRI pred, Value obj, Resource... contexts)
			throws SailException {
		return super.addInferredStatement(subj, pred, obj, contexts);
	}

	@Override
	public boolean addInferredStatement(Resource subj, IRI pred, Value obj, Resource... contexts) throws SailException {
		sail.useInferredToCreateSchema = true;
		addStatement(false, subj, pred, obj, contexts);
		return super.addInferredStatement(subj, pred, obj, contexts);
	}

	@Override
<<<<<<< HEAD
	public void addStatement(Resource subject, IRI predicate, Value object, Resource... contexts)
		throws SailException {
=======
	public void addStatement(Resource subject, IRI predicate, Value object, Resource... contexts) throws SailException {
>>>>>>> 90205c4d
		addStatement(true, subject, predicate, object, contexts);
	}

	// actuallyAdd
<<<<<<< HEAD
	private void addStatement(boolean actuallyAdd, Resource subject, IRI predicate, Value object,
							  Resource... context)
		throws SailException {
=======
	private void addStatement(boolean actuallyAdd, Resource subject, IRI predicate, Value object, Resource... context)
			throws SailException {
>>>>>>> 90205c4d

		Resource[] inferredContext;
		if (sail.isAddInferredStatementsToDefaultContext()) {
			inferredContext = new Resource[0];
		} else {
			inferredContext = context;
		}

		sail.acquireExclusiveWriteLock();
		if (sail.schema == null) {
			processForSchemaCache(sail.getValueFactory().createStatement(subject, predicate, object));
		}

		if (sail.useAllRdfsRules) {
			addInferredStatementInternal(subject, RDF.TYPE, RDFS.RESOURCE, inferredContext);

			if (object instanceof Resource) {
				addInferredStatementInternal((Resource) object, RDF.TYPE, RDFS.RESOURCE, inferredContext);
			}
		}

		if (predicate.getNamespace().equals(RDF.NAMESPACE) && predicate.getLocalName().charAt(0) == '_') {

			try {
				int i = Integer.parseInt(predicate.getLocalName().substring(1));
				if (i >= 1) {
					addInferredStatementInternal(subject, RDFS.MEMBER, object, inferredContext);

					addInferredStatementInternal(predicate, RDF.TYPE, RDFS.RESOURCE, inferredContext);
					addInferredStatementInternal(predicate, RDF.TYPE, RDFS.CONTAINERMEMBERSHIPPROPERTY,
							inferredContext);
					addInferredStatementInternal(predicate, RDF.TYPE, RDF.PROPERTY, inferredContext);
					addInferredStatementInternal(predicate, RDFS.SUBPROPERTYOF, predicate, inferredContext);
					addInferredStatementInternal(predicate, RDFS.SUBPROPERTYOF, RDFS.MEMBER, inferredContext);

				}
			} catch (NumberFormatException e) {
				// Ignore exception.

				// Means that the predicate started with rdf:_ but does not
				// comply with the container membership format of rdf:_nnn
				// and we can safely ignore this exception since it just means
				// that we didn't need to infer anything about container membership
			}

		}

		if (actuallyAdd) {
			connection.addStatement(subject, predicate, object, context);

		}

		if (predicate.equals(RDF.TYPE)) {
			if (!(object instanceof Resource)) {
				throw new SailException("Expected object to a a Resource: " + object.toString());
			}

			sail.resolveTypes((Resource) object).stream().peek(inferredType -> {
				if (sail.useAllRdfsRules && inferredType.equals(RDFS.CLASS)) {
					addInferredStatementInternal(subject, RDFS.SUBCLASSOF, RDFS.RESOURCE, inferredContext);
				}
<<<<<<< HEAD
			}).filter(inferredType -> !inferredType.equals(object)).forEach(
				inferredType -> addInferredStatementInternal(subject, RDF.TYPE, inferredType, inferredContext));
=======
			})
					.filter(inferredType -> !inferredType.equals(object))
					.forEach(
							inferredType -> addInferredStatementInternal(subject, RDF.TYPE, inferredType,
									inferredContext));
>>>>>>> 90205c4d
		}

		sail.resolveProperties(predicate)
				.stream()
				.filter(inferredProperty -> !inferredProperty.equals(predicate))
				.filter(inferredPropery -> inferredPropery instanceof IRI)
				.map(inferredPropery -> ((IRI) inferredPropery))
				.forEach(inferredProperty -> addInferredStatementInternal(subject, inferredProperty, object,
						inferredContext));

		if (object instanceof Resource) {
			sail.resolveRangeTypes(predicate)
					.stream()
					.peek(inferredType -> {
						if (sail.useAllRdfsRules && inferredType.equals(RDFS.CLASS)) {
							addInferredStatementInternal(((Resource) object), RDFS.SUBCLASSOF, RDFS.RESOURCE,
									inferredContext);
						}
					})
					.forEach(inferredType -> addInferredStatementInternal(((Resource) object), RDF.TYPE, inferredType,
							inferredContext));
		}
	}

	void addAxiomStatements() {
		sail.acquireExclusiveWriteLock();

		ValueFactory vf = sail.getValueFactory();

		// This is http://www.w3.org/2000/01/rdf-schema# forward chained
		// Eg. all axioms in RDFS forward chained w.r.t. RDFS.
		// All those axioms are simply listed here

		Statement statement = vf.createStatement(RDF.ALT, RDF.TYPE, RDFS.RESOURCE);
		processForSchemaCache(statement);
		addInferredStatementInternal(statement.getSubject(), statement.getPredicate(), statement.getObject());
		statement = vf.createStatement(RDF.ALT, RDF.TYPE, RDFS.CLASS);
		processForSchemaCache(statement);
		addInferredStatementInternal(statement.getSubject(), statement.getPredicate(), statement.getObject());
		statement = vf.createStatement(RDF.ALT, RDFS.SUBCLASSOF, RDFS.RESOURCE);
		processForSchemaCache(statement);
		addInferredStatementInternal(statement.getSubject(), statement.getPredicate(), statement.getObject());
		statement = vf.createStatement(RDF.ALT, RDFS.SUBCLASSOF, RDFS.CONTAINER);
		processForSchemaCache(statement);
		addInferredStatementInternal(statement.getSubject(), statement.getPredicate(), statement.getObject());
		statement = vf.createStatement(RDF.ALT, RDFS.SUBCLASSOF, RDF.ALT);
		processForSchemaCache(statement);
		addInferredStatementInternal(statement.getSubject(), statement.getPredicate(), statement.getObject());
		statement = vf.createStatement(RDF.BAG, RDF.TYPE, RDFS.RESOURCE);
		processForSchemaCache(statement);
		addInferredStatementInternal(statement.getSubject(), statement.getPredicate(), statement.getObject());
		statement = vf.createStatement(RDF.BAG, RDF.TYPE, RDFS.CLASS);
		processForSchemaCache(statement);
		addInferredStatementInternal(statement.getSubject(), statement.getPredicate(), statement.getObject());
		statement = vf.createStatement(RDF.BAG, RDFS.SUBCLASSOF, RDFS.RESOURCE);
		processForSchemaCache(statement);
		addInferredStatementInternal(statement.getSubject(), statement.getPredicate(), statement.getObject());
		statement = vf.createStatement(RDF.BAG, RDFS.SUBCLASSOF, RDFS.CONTAINER);
		processForSchemaCache(statement);
		addInferredStatementInternal(statement.getSubject(), statement.getPredicate(), statement.getObject());
		statement = vf.createStatement(RDF.BAG, RDFS.SUBCLASSOF, RDF.BAG);
		processForSchemaCache(statement);
		addInferredStatementInternal(statement.getSubject(), statement.getPredicate(), statement.getObject());
		statement = vf.createStatement(RDF.LIST, RDF.TYPE, RDFS.RESOURCE);
		processForSchemaCache(statement);
		addInferredStatementInternal(statement.getSubject(), statement.getPredicate(), statement.getObject());
		statement = vf.createStatement(RDF.LIST, RDF.TYPE, RDFS.CLASS);
		processForSchemaCache(statement);
		addInferredStatementInternal(statement.getSubject(), statement.getPredicate(), statement.getObject());
		statement = vf.createStatement(RDF.LIST, RDFS.SUBCLASSOF, RDFS.RESOURCE);
		processForSchemaCache(statement);
		addInferredStatementInternal(statement.getSubject(), statement.getPredicate(), statement.getObject());
		statement = vf.createStatement(RDF.LIST, RDFS.SUBCLASSOF, RDF.LIST);
		processForSchemaCache(statement);
		addInferredStatementInternal(statement.getSubject(), statement.getPredicate(), statement.getObject());
		statement = vf.createStatement(RDF.PROPERTY, RDF.TYPE, RDFS.RESOURCE);
		processForSchemaCache(statement);
		addInferredStatementInternal(statement.getSubject(), statement.getPredicate(), statement.getObject());
		statement = vf.createStatement(RDF.PROPERTY, RDF.TYPE, RDFS.CLASS);
		processForSchemaCache(statement);
		addInferredStatementInternal(statement.getSubject(), statement.getPredicate(), statement.getObject());
		statement = vf.createStatement(RDF.PROPERTY, RDFS.SUBCLASSOF, RDFS.RESOURCE);
		processForSchemaCache(statement);
		addInferredStatementInternal(statement.getSubject(), statement.getPredicate(), statement.getObject());
		statement = vf.createStatement(RDF.PROPERTY, RDFS.SUBCLASSOF, RDF.PROPERTY);
		processForSchemaCache(statement);
		addInferredStatementInternal(statement.getSubject(), statement.getPredicate(), statement.getObject());
		statement = vf.createStatement(RDF.SEQ, RDF.TYPE, RDFS.RESOURCE);
		processForSchemaCache(statement);
		addInferredStatementInternal(statement.getSubject(), statement.getPredicate(), statement.getObject());
		statement = vf.createStatement(RDF.SEQ, RDF.TYPE, RDFS.CLASS);
		processForSchemaCache(statement);
		addInferredStatementInternal(statement.getSubject(), statement.getPredicate(), statement.getObject());
		statement = vf.createStatement(RDF.SEQ, RDFS.SUBCLASSOF, RDFS.RESOURCE);
		processForSchemaCache(statement);
		addInferredStatementInternal(statement.getSubject(), statement.getPredicate(), statement.getObject());
		statement = vf.createStatement(RDF.SEQ, RDFS.SUBCLASSOF, RDFS.CONTAINER);
		processForSchemaCache(statement);
		addInferredStatementInternal(statement.getSubject(), statement.getPredicate(), statement.getObject());
		statement = vf.createStatement(RDF.SEQ, RDFS.SUBCLASSOF, RDF.SEQ);
		processForSchemaCache(statement);
		addInferredStatementInternal(statement.getSubject(), statement.getPredicate(), statement.getObject());
		statement = vf.createStatement(RDF.STATEMENT, RDF.TYPE, RDFS.RESOURCE);
		processForSchemaCache(statement);
		addInferredStatementInternal(statement.getSubject(), statement.getPredicate(), statement.getObject());
		statement = vf.createStatement(RDF.STATEMENT, RDF.TYPE, RDFS.CLASS);
		processForSchemaCache(statement);
		addInferredStatementInternal(statement.getSubject(), statement.getPredicate(), statement.getObject());
		statement = vf.createStatement(RDF.STATEMENT, RDFS.SUBCLASSOF, RDFS.RESOURCE);
		processForSchemaCache(statement);
		addInferredStatementInternal(statement.getSubject(), statement.getPredicate(), statement.getObject());
		statement = vf.createStatement(RDF.STATEMENT, RDFS.SUBCLASSOF, RDF.STATEMENT);
		processForSchemaCache(statement);
		addInferredStatementInternal(statement.getSubject(), statement.getPredicate(), statement.getObject());
		statement = vf.createStatement(RDF.XMLLITERAL, RDF.TYPE, RDFS.RESOURCE);
		processForSchemaCache(statement);
		addInferredStatementInternal(statement.getSubject(), statement.getPredicate(), statement.getObject());
		statement = vf.createStatement(RDF.XMLLITERAL, RDF.TYPE, RDFS.DATATYPE);
		processForSchemaCache(statement);
		addInferredStatementInternal(statement.getSubject(), statement.getPredicate(), statement.getObject());
		statement = vf.createStatement(RDF.XMLLITERAL, RDF.TYPE, RDFS.CLASS);
		processForSchemaCache(statement);
		addInferredStatementInternal(statement.getSubject(), statement.getPredicate(), statement.getObject());
		statement = vf.createStatement(RDF.XMLLITERAL, RDFS.SUBCLASSOF, RDFS.RESOURCE);
		processForSchemaCache(statement);
		addInferredStatementInternal(statement.getSubject(), statement.getPredicate(), statement.getObject());
		statement = vf.createStatement(RDF.XMLLITERAL, RDFS.SUBCLASSOF, RDFS.LITERAL);
		processForSchemaCache(statement);
		addInferredStatementInternal(statement.getSubject(), statement.getPredicate(), statement.getObject());
		statement = vf.createStatement(RDF.XMLLITERAL, RDFS.SUBCLASSOF, RDF.XMLLITERAL);
		processForSchemaCache(statement);
		addInferredStatementInternal(statement.getSubject(), statement.getPredicate(), statement.getObject());
		statement = vf.createStatement(RDF.FIRST, RDF.TYPE, RDFS.RESOURCE);
		processForSchemaCache(statement);
		addInferredStatementInternal(statement.getSubject(), statement.getPredicate(), statement.getObject());
		statement = vf.createStatement(RDF.FIRST, RDF.TYPE, RDF.PROPERTY);
		processForSchemaCache(statement);
		addInferredStatementInternal(statement.getSubject(), statement.getPredicate(), statement.getObject());
		statement = vf.createStatement(RDF.FIRST, RDFS.DOMAIN, RDF.LIST);
		processForSchemaCache(statement);
		addInferredStatementInternal(statement.getSubject(), statement.getPredicate(), statement.getObject());
		statement = vf.createStatement(RDF.FIRST, RDFS.RANGE, RDFS.RESOURCE);
		processForSchemaCache(statement);
		addInferredStatementInternal(statement.getSubject(), statement.getPredicate(), statement.getObject());
		statement = vf.createStatement(RDF.FIRST, RDFS.SUBPROPERTYOF, RDF.FIRST);
		processForSchemaCache(statement);
		addInferredStatementInternal(statement.getSubject(), statement.getPredicate(), statement.getObject());
		statement = vf.createStatement(RDF.NIL, RDF.TYPE, RDFS.RESOURCE);
		processForSchemaCache(statement);
		addInferredStatementInternal(statement.getSubject(), statement.getPredicate(), statement.getObject());
		statement = vf.createStatement(RDF.NIL, RDF.TYPE, RDF.LIST);
		processForSchemaCache(statement);
		addInferredStatementInternal(statement.getSubject(), statement.getPredicate(), statement.getObject());
		statement = vf.createStatement(RDF.OBJECT, RDF.TYPE, RDFS.RESOURCE);
		processForSchemaCache(statement);
		addInferredStatementInternal(statement.getSubject(), statement.getPredicate(), statement.getObject());
		statement = vf.createStatement(RDF.OBJECT, RDF.TYPE, RDF.PROPERTY);
		processForSchemaCache(statement);
		addInferredStatementInternal(statement.getSubject(), statement.getPredicate(), statement.getObject());
		statement = vf.createStatement(RDF.OBJECT, RDFS.DOMAIN, RDF.STATEMENT);
		processForSchemaCache(statement);
		addInferredStatementInternal(statement.getSubject(), statement.getPredicate(), statement.getObject());
		statement = vf.createStatement(RDF.OBJECT, RDFS.RANGE, RDFS.RESOURCE);
		processForSchemaCache(statement);
		addInferredStatementInternal(statement.getSubject(), statement.getPredicate(), statement.getObject());
		statement = vf.createStatement(RDF.OBJECT, RDFS.SUBPROPERTYOF, RDF.OBJECT);
		processForSchemaCache(statement);
		addInferredStatementInternal(statement.getSubject(), statement.getPredicate(), statement.getObject());
		statement = vf.createStatement(RDF.PREDICATE, RDF.TYPE, RDFS.RESOURCE);
		processForSchemaCache(statement);
		addInferredStatementInternal(statement.getSubject(), statement.getPredicate(), statement.getObject());
		statement = vf.createStatement(RDF.PREDICATE, RDF.TYPE, RDF.PROPERTY);
		processForSchemaCache(statement);
		addInferredStatementInternal(statement.getSubject(), statement.getPredicate(), statement.getObject());
		statement = vf.createStatement(RDF.PREDICATE, RDFS.DOMAIN, RDF.STATEMENT);
		processForSchemaCache(statement);
		addInferredStatementInternal(statement.getSubject(), statement.getPredicate(), statement.getObject());
		statement = vf.createStatement(RDF.PREDICATE, RDFS.RANGE, RDFS.RESOURCE);
		processForSchemaCache(statement);
		addInferredStatementInternal(statement.getSubject(), statement.getPredicate(), statement.getObject());
		statement = vf.createStatement(RDF.PREDICATE, RDFS.SUBPROPERTYOF, RDF.PREDICATE);
		processForSchemaCache(statement);
		addInferredStatementInternal(statement.getSubject(), statement.getPredicate(), statement.getObject());
		statement = vf.createStatement(RDF.REST, RDF.TYPE, RDFS.RESOURCE);
		processForSchemaCache(statement);
		addInferredStatementInternal(statement.getSubject(), statement.getPredicate(), statement.getObject());
		statement = vf.createStatement(RDF.REST, RDF.TYPE, RDF.PROPERTY);
		processForSchemaCache(statement);
		addInferredStatementInternal(statement.getSubject(), statement.getPredicate(), statement.getObject());
		statement = vf.createStatement(RDF.REST, RDFS.DOMAIN, RDF.LIST);
		processForSchemaCache(statement);
		addInferredStatementInternal(statement.getSubject(), statement.getPredicate(), statement.getObject());
		statement = vf.createStatement(RDF.REST, RDFS.RANGE, RDF.LIST);
		processForSchemaCache(statement);
		addInferredStatementInternal(statement.getSubject(), statement.getPredicate(), statement.getObject());
		statement = vf.createStatement(RDF.REST, RDFS.SUBPROPERTYOF, RDF.REST);
		processForSchemaCache(statement);
		addInferredStatementInternal(statement.getSubject(), statement.getPredicate(), statement.getObject());
		statement = vf.createStatement(RDF.SUBJECT, RDF.TYPE, RDFS.RESOURCE);
		processForSchemaCache(statement);
		addInferredStatementInternal(statement.getSubject(), statement.getPredicate(), statement.getObject());
		statement = vf.createStatement(RDF.SUBJECT, RDF.TYPE, RDF.PROPERTY);
		processForSchemaCache(statement);
		addInferredStatementInternal(statement.getSubject(), statement.getPredicate(), statement.getObject());
		statement = vf.createStatement(RDF.SUBJECT, RDFS.DOMAIN, RDF.STATEMENT);
		processForSchemaCache(statement);
		addInferredStatementInternal(statement.getSubject(), statement.getPredicate(), statement.getObject());
		statement = vf.createStatement(RDF.SUBJECT, RDFS.RANGE, RDFS.RESOURCE);
		processForSchemaCache(statement);
		addInferredStatementInternal(statement.getSubject(), statement.getPredicate(), statement.getObject());
		statement = vf.createStatement(RDF.SUBJECT, RDFS.SUBPROPERTYOF, RDF.SUBJECT);
		processForSchemaCache(statement);
		addInferredStatementInternal(statement.getSubject(), statement.getPredicate(), statement.getObject());
		statement = vf.createStatement(RDF.TYPE, RDF.TYPE, RDFS.RESOURCE);
		processForSchemaCache(statement);
		addInferredStatementInternal(statement.getSubject(), statement.getPredicate(), statement.getObject());
		statement = vf.createStatement(RDF.TYPE, RDF.TYPE, RDF.PROPERTY);
		processForSchemaCache(statement);
		addInferredStatementInternal(statement.getSubject(), statement.getPredicate(), statement.getObject());
		statement = vf.createStatement(RDF.TYPE, RDFS.DOMAIN, RDFS.RESOURCE);
		processForSchemaCache(statement);
		addInferredStatementInternal(statement.getSubject(), statement.getPredicate(), statement.getObject());
		statement = vf.createStatement(RDF.TYPE, RDFS.RANGE, RDFS.CLASS);
		processForSchemaCache(statement);
		addInferredStatementInternal(statement.getSubject(), statement.getPredicate(), statement.getObject());
		statement = vf.createStatement(RDF.TYPE, RDFS.SUBPROPERTYOF, RDF.TYPE);
		processForSchemaCache(statement);
		addInferredStatementInternal(statement.getSubject(), statement.getPredicate(), statement.getObject());
		statement = vf.createStatement(RDF.VALUE, RDF.TYPE, RDFS.RESOURCE);
		processForSchemaCache(statement);
		addInferredStatementInternal(statement.getSubject(), statement.getPredicate(), statement.getObject());
		statement = vf.createStatement(RDF.VALUE, RDF.TYPE, RDF.PROPERTY);
		processForSchemaCache(statement);
		addInferredStatementInternal(statement.getSubject(), statement.getPredicate(), statement.getObject());
		statement = vf.createStatement(RDF.VALUE, RDFS.DOMAIN, RDFS.RESOURCE);
		processForSchemaCache(statement);
		addInferredStatementInternal(statement.getSubject(), statement.getPredicate(), statement.getObject());
		statement = vf.createStatement(RDF.VALUE, RDFS.RANGE, RDFS.RESOURCE);
		processForSchemaCache(statement);
		addInferredStatementInternal(statement.getSubject(), statement.getPredicate(), statement.getObject());
		statement = vf.createStatement(RDF.VALUE, RDFS.SUBPROPERTYOF, RDF.VALUE);
		processForSchemaCache(statement);
		addInferredStatementInternal(statement.getSubject(), statement.getPredicate(), statement.getObject());
		statement = vf.createStatement(RDFS.CLASS, RDF.TYPE, RDFS.RESOURCE);
		processForSchemaCache(statement);
		addInferredStatementInternal(statement.getSubject(), statement.getPredicate(), statement.getObject());
		statement = vf.createStatement(RDFS.CLASS, RDF.TYPE, RDFS.CLASS);
		processForSchemaCache(statement);
		addInferredStatementInternal(statement.getSubject(), statement.getPredicate(), statement.getObject());
		statement = vf.createStatement(RDFS.CLASS, RDFS.SUBCLASSOF, RDFS.RESOURCE);
		processForSchemaCache(statement);
		addInferredStatementInternal(statement.getSubject(), statement.getPredicate(), statement.getObject());
		statement = vf.createStatement(RDFS.CLASS, RDFS.SUBCLASSOF, RDFS.CLASS);
		processForSchemaCache(statement);
		addInferredStatementInternal(statement.getSubject(), statement.getPredicate(), statement.getObject());
		statement = vf.createStatement(RDFS.CONTAINER, RDF.TYPE, RDFS.RESOURCE);
		processForSchemaCache(statement);
		addInferredStatementInternal(statement.getSubject(), statement.getPredicate(), statement.getObject());
		statement = vf.createStatement(RDFS.CONTAINER, RDF.TYPE, RDFS.CLASS);
		processForSchemaCache(statement);
		addInferredStatementInternal(statement.getSubject(), statement.getPredicate(), statement.getObject());
		statement = vf.createStatement(RDFS.CONTAINER, RDFS.SUBCLASSOF, RDFS.RESOURCE);
		processForSchemaCache(statement);
		addInferredStatementInternal(statement.getSubject(), statement.getPredicate(), statement.getObject());
		statement = vf.createStatement(RDFS.CONTAINER, RDFS.SUBCLASSOF, RDFS.CONTAINER);
		processForSchemaCache(statement);
		addInferredStatementInternal(statement.getSubject(), statement.getPredicate(), statement.getObject());
		statement = vf.createStatement(RDFS.CONTAINERMEMBERSHIPPROPERTY, RDF.TYPE, RDFS.RESOURCE);
		processForSchemaCache(statement);
		addInferredStatementInternal(statement.getSubject(), statement.getPredicate(), statement.getObject());
		statement = vf.createStatement(RDFS.CONTAINERMEMBERSHIPPROPERTY, RDF.TYPE, RDFS.CLASS);
		processForSchemaCache(statement);
		addInferredStatementInternal(statement.getSubject(), statement.getPredicate(), statement.getObject());
		statement = vf.createStatement(RDFS.CONTAINERMEMBERSHIPPROPERTY, RDFS.SUBCLASSOF, RDFS.RESOURCE);
		processForSchemaCache(statement);
		addInferredStatementInternal(statement.getSubject(), statement.getPredicate(), statement.getObject());
		statement = vf.createStatement(RDFS.CONTAINERMEMBERSHIPPROPERTY, RDFS.SUBCLASSOF,
				RDFS.CONTAINERMEMBERSHIPPROPERTY);
		processForSchemaCache(statement);
		addInferredStatementInternal(statement.getSubject(), statement.getPredicate(), statement.getObject());
		statement = vf.createStatement(RDFS.CONTAINERMEMBERSHIPPROPERTY, RDFS.SUBCLASSOF, RDF.PROPERTY);
		processForSchemaCache(statement);
		addInferredStatementInternal(statement.getSubject(), statement.getPredicate(), statement.getObject());
		statement = vf.createStatement(RDFS.DATATYPE, RDF.TYPE, RDFS.RESOURCE);
		processForSchemaCache(statement);
		addInferredStatementInternal(statement.getSubject(), statement.getPredicate(), statement.getObject());
		statement = vf.createStatement(RDFS.DATATYPE, RDF.TYPE, RDFS.CLASS);
		processForSchemaCache(statement);
		addInferredStatementInternal(statement.getSubject(), statement.getPredicate(), statement.getObject());
		statement = vf.createStatement(RDFS.DATATYPE, RDFS.SUBCLASSOF, RDFS.RESOURCE);
		processForSchemaCache(statement);
		addInferredStatementInternal(statement.getSubject(), statement.getPredicate(), statement.getObject());
		statement = vf.createStatement(RDFS.DATATYPE, RDFS.SUBCLASSOF, RDFS.DATATYPE);
		processForSchemaCache(statement);
		addInferredStatementInternal(statement.getSubject(), statement.getPredicate(), statement.getObject());
		statement = vf.createStatement(RDFS.DATATYPE, RDFS.SUBCLASSOF, RDFS.CLASS);
		processForSchemaCache(statement);
		addInferredStatementInternal(statement.getSubject(), statement.getPredicate(), statement.getObject());
		statement = vf.createStatement(RDFS.LITERAL, RDF.TYPE, RDFS.RESOURCE);
		processForSchemaCache(statement);
		addInferredStatementInternal(statement.getSubject(), statement.getPredicate(), statement.getObject());
		statement = vf.createStatement(RDFS.LITERAL, RDF.TYPE, RDFS.CLASS);
		processForSchemaCache(statement);
		addInferredStatementInternal(statement.getSubject(), statement.getPredicate(), statement.getObject());
		statement = vf.createStatement(RDFS.LITERAL, RDFS.SUBCLASSOF, RDFS.RESOURCE);
		processForSchemaCache(statement);
		addInferredStatementInternal(statement.getSubject(), statement.getPredicate(), statement.getObject());
		statement = vf.createStatement(RDFS.LITERAL, RDFS.SUBCLASSOF, RDFS.LITERAL);
		processForSchemaCache(statement);
		addInferredStatementInternal(statement.getSubject(), statement.getPredicate(), statement.getObject());
		statement = vf.createStatement(RDFS.RESOURCE, RDF.TYPE, RDFS.RESOURCE);
		processForSchemaCache(statement);
		addInferredStatementInternal(statement.getSubject(), statement.getPredicate(), statement.getObject());
		statement = vf.createStatement(RDFS.RESOURCE, RDF.TYPE, RDFS.CLASS);
		processForSchemaCache(statement);
		addInferredStatementInternal(statement.getSubject(), statement.getPredicate(), statement.getObject());
		statement = vf.createStatement(RDFS.RESOURCE, RDFS.SUBCLASSOF, RDFS.RESOURCE);
		processForSchemaCache(statement);
		addInferredStatementInternal(statement.getSubject(), statement.getPredicate(), statement.getObject());
		statement = vf.createStatement(RDFS.COMMENT, RDF.TYPE, RDFS.RESOURCE);
		processForSchemaCache(statement);
		addInferredStatementInternal(statement.getSubject(), statement.getPredicate(), statement.getObject());
		statement = vf.createStatement(RDFS.COMMENT, RDF.TYPE, RDF.PROPERTY);
		processForSchemaCache(statement);
		addInferredStatementInternal(statement.getSubject(), statement.getPredicate(), statement.getObject());
		statement = vf.createStatement(RDFS.COMMENT, RDFS.DOMAIN, RDFS.RESOURCE);
		processForSchemaCache(statement);
		addInferredStatementInternal(statement.getSubject(), statement.getPredicate(), statement.getObject());
		statement = vf.createStatement(RDFS.COMMENT, RDFS.RANGE, RDFS.LITERAL);
		processForSchemaCache(statement);
		addInferredStatementInternal(statement.getSubject(), statement.getPredicate(), statement.getObject());
		statement = vf.createStatement(RDFS.COMMENT, RDFS.SUBPROPERTYOF, RDFS.COMMENT);
		processForSchemaCache(statement);
		addInferredStatementInternal(statement.getSubject(), statement.getPredicate(), statement.getObject());
		statement = vf.createStatement(RDFS.DOMAIN, RDF.TYPE, RDFS.RESOURCE);
		processForSchemaCache(statement);
		addInferredStatementInternal(statement.getSubject(), statement.getPredicate(), statement.getObject());
		statement = vf.createStatement(RDFS.DOMAIN, RDF.TYPE, RDF.PROPERTY);
		processForSchemaCache(statement);
		addInferredStatementInternal(statement.getSubject(), statement.getPredicate(), statement.getObject());
		statement = vf.createStatement(RDFS.DOMAIN, RDFS.DOMAIN, RDF.PROPERTY);
		processForSchemaCache(statement);
		addInferredStatementInternal(statement.getSubject(), statement.getPredicate(), statement.getObject());
		statement = vf.createStatement(RDFS.DOMAIN, RDFS.RANGE, RDFS.CLASS);
		processForSchemaCache(statement);
		addInferredStatementInternal(statement.getSubject(), statement.getPredicate(), statement.getObject());
		statement = vf.createStatement(RDFS.DOMAIN, RDFS.SUBPROPERTYOF, RDFS.DOMAIN);
		processForSchemaCache(statement);
		addInferredStatementInternal(statement.getSubject(), statement.getPredicate(), statement.getObject());
		statement = vf.createStatement(RDFS.ISDEFINEDBY, RDF.TYPE, RDFS.RESOURCE);
		processForSchemaCache(statement);
		addInferredStatementInternal(statement.getSubject(), statement.getPredicate(), statement.getObject());
		statement = vf.createStatement(RDFS.ISDEFINEDBY, RDF.TYPE, RDF.PROPERTY);
		processForSchemaCache(statement);
		addInferredStatementInternal(statement.getSubject(), statement.getPredicate(), statement.getObject());
		statement = vf.createStatement(RDFS.ISDEFINEDBY, RDFS.DOMAIN, RDFS.RESOURCE);
		processForSchemaCache(statement);
		addInferredStatementInternal(statement.getSubject(), statement.getPredicate(), statement.getObject());
		statement = vf.createStatement(RDFS.ISDEFINEDBY, RDFS.RANGE, RDFS.RESOURCE);
		processForSchemaCache(statement);
		addInferredStatementInternal(statement.getSubject(), statement.getPredicate(), statement.getObject());
		statement = vf.createStatement(RDFS.ISDEFINEDBY, RDFS.SUBPROPERTYOF, RDFS.SEEALSO);
		processForSchemaCache(statement);
		addInferredStatementInternal(statement.getSubject(), statement.getPredicate(), statement.getObject());
		statement = vf.createStatement(RDFS.ISDEFINEDBY, RDFS.SUBPROPERTYOF, RDFS.ISDEFINEDBY);
		processForSchemaCache(statement);
		addInferredStatementInternal(statement.getSubject(), statement.getPredicate(), statement.getObject());
		statement = vf.createStatement(RDFS.LABEL, RDF.TYPE, RDFS.RESOURCE);
		processForSchemaCache(statement);
		addInferredStatementInternal(statement.getSubject(), statement.getPredicate(), statement.getObject());
		statement = vf.createStatement(RDFS.LABEL, RDF.TYPE, RDF.PROPERTY);
		processForSchemaCache(statement);
		addInferredStatementInternal(statement.getSubject(), statement.getPredicate(), statement.getObject());
		statement = vf.createStatement(RDFS.LABEL, RDFS.DOMAIN, RDFS.RESOURCE);
		processForSchemaCache(statement);
		addInferredStatementInternal(statement.getSubject(), statement.getPredicate(), statement.getObject());
		statement = vf.createStatement(RDFS.LABEL, RDFS.RANGE, RDFS.LITERAL);
		processForSchemaCache(statement);
		addInferredStatementInternal(statement.getSubject(), statement.getPredicate(), statement.getObject());
		statement = vf.createStatement(RDFS.LABEL, RDFS.SUBPROPERTYOF, RDFS.LABEL);
		processForSchemaCache(statement);
		addInferredStatementInternal(statement.getSubject(), statement.getPredicate(), statement.getObject());
		statement = vf.createStatement(RDFS.MEMBER, RDF.TYPE, RDFS.RESOURCE);
		processForSchemaCache(statement);
		addInferredStatementInternal(statement.getSubject(), statement.getPredicate(), statement.getObject());
		statement = vf.createStatement(RDFS.MEMBER, RDF.TYPE, RDF.PROPERTY);
		processForSchemaCache(statement);
		addInferredStatementInternal(statement.getSubject(), statement.getPredicate(), statement.getObject());
		statement = vf.createStatement(RDFS.MEMBER, RDFS.DOMAIN, RDFS.RESOURCE);
		processForSchemaCache(statement);
		addInferredStatementInternal(statement.getSubject(), statement.getPredicate(), statement.getObject());
		statement = vf.createStatement(RDFS.MEMBER, RDFS.RANGE, RDFS.RESOURCE);
		processForSchemaCache(statement);
		addInferredStatementInternal(statement.getSubject(), statement.getPredicate(), statement.getObject());
		statement = vf.createStatement(RDFS.MEMBER, RDFS.SUBPROPERTYOF, RDFS.MEMBER);
		processForSchemaCache(statement);
		addInferredStatementInternal(statement.getSubject(), statement.getPredicate(), statement.getObject());
		statement = vf.createStatement(RDFS.RANGE, RDF.TYPE, RDFS.RESOURCE);
		processForSchemaCache(statement);
		addInferredStatementInternal(statement.getSubject(), statement.getPredicate(), statement.getObject());
		statement = vf.createStatement(RDFS.RANGE, RDF.TYPE, RDF.PROPERTY);
		processForSchemaCache(statement);
		addInferredStatementInternal(statement.getSubject(), statement.getPredicate(), statement.getObject());
		statement = vf.createStatement(RDFS.RANGE, RDFS.DOMAIN, RDF.PROPERTY);
		processForSchemaCache(statement);
		addInferredStatementInternal(statement.getSubject(), statement.getPredicate(), statement.getObject());
		statement = vf.createStatement(RDFS.RANGE, RDFS.RANGE, RDFS.CLASS);
		processForSchemaCache(statement);
		addInferredStatementInternal(statement.getSubject(), statement.getPredicate(), statement.getObject());
		statement = vf.createStatement(RDFS.RANGE, RDFS.SUBPROPERTYOF, RDFS.RANGE);
		processForSchemaCache(statement);
		addInferredStatementInternal(statement.getSubject(), statement.getPredicate(), statement.getObject());
		statement = vf.createStatement(RDFS.SEEALSO, RDF.TYPE, RDFS.RESOURCE);
		processForSchemaCache(statement);
		addInferredStatementInternal(statement.getSubject(), statement.getPredicate(), statement.getObject());
		statement = vf.createStatement(RDFS.SEEALSO, RDF.TYPE, RDF.PROPERTY);
		processForSchemaCache(statement);
		addInferredStatementInternal(statement.getSubject(), statement.getPredicate(), statement.getObject());
		statement = vf.createStatement(RDFS.SEEALSO, RDFS.DOMAIN, RDFS.RESOURCE);
		processForSchemaCache(statement);
		addInferredStatementInternal(statement.getSubject(), statement.getPredicate(), statement.getObject());
		statement = vf.createStatement(RDFS.SEEALSO, RDFS.RANGE, RDFS.RESOURCE);
		processForSchemaCache(statement);
		addInferredStatementInternal(statement.getSubject(), statement.getPredicate(), statement.getObject());
		statement = vf.createStatement(RDFS.SEEALSO, RDFS.SUBPROPERTYOF, RDFS.SEEALSO);
		processForSchemaCache(statement);
		addInferredStatementInternal(statement.getSubject(), statement.getPredicate(), statement.getObject());
		statement = vf.createStatement(RDFS.SUBCLASSOF, RDF.TYPE, RDFS.RESOURCE);
		processForSchemaCache(statement);
		addInferredStatementInternal(statement.getSubject(), statement.getPredicate(), statement.getObject());
		statement = vf.createStatement(RDFS.SUBCLASSOF, RDF.TYPE, RDF.PROPERTY);
		processForSchemaCache(statement);
		addInferredStatementInternal(statement.getSubject(), statement.getPredicate(), statement.getObject());
		statement = vf.createStatement(RDFS.SUBCLASSOF, RDFS.DOMAIN, RDFS.CLASS);
		processForSchemaCache(statement);
		addInferredStatementInternal(statement.getSubject(), statement.getPredicate(), statement.getObject());
		statement = vf.createStatement(RDFS.SUBCLASSOF, RDFS.RANGE, RDFS.CLASS);
		processForSchemaCache(statement);
		addInferredStatementInternal(statement.getSubject(), statement.getPredicate(), statement.getObject());
		statement = vf.createStatement(RDFS.SUBCLASSOF, RDFS.SUBPROPERTYOF, RDFS.SUBCLASSOF);
		processForSchemaCache(statement);
		addInferredStatementInternal(statement.getSubject(), statement.getPredicate(), statement.getObject());
		statement = vf.createStatement(RDFS.SUBPROPERTYOF, RDF.TYPE, RDFS.RESOURCE);
		processForSchemaCache(statement);
		addInferredStatementInternal(statement.getSubject(), statement.getPredicate(), statement.getObject());
		statement = vf.createStatement(RDFS.SUBPROPERTYOF, RDF.TYPE, RDF.PROPERTY);
		processForSchemaCache(statement);
		addInferredStatementInternal(statement.getSubject(), statement.getPredicate(), statement.getObject());
		statement = vf.createStatement(RDFS.SUBPROPERTYOF, RDFS.DOMAIN, RDF.PROPERTY);
		processForSchemaCache(statement);
		addInferredStatementInternal(statement.getSubject(), statement.getPredicate(), statement.getObject());
		statement = vf.createStatement(RDFS.SUBPROPERTYOF, RDFS.RANGE, RDF.PROPERTY);
		processForSchemaCache(statement);
		addInferredStatementInternal(statement.getSubject(), statement.getPredicate(), statement.getObject());
		statement = vf.createStatement(RDFS.SUBPROPERTYOF, RDFS.SUBPROPERTYOF, RDFS.SUBPROPERTYOF);
		processForSchemaCache(statement);
		addInferredStatementInternal(statement.getSubject(), statement.getPredicate(), statement.getObject());

	}

	@Override
<<<<<<< HEAD
	public void rollback()
		throws SailException {

=======
	public void rollback() throws SailException {
>>>>>>> 90205c4d
		super.rollback();

		sail.clearInferenceTables();
		regenerateCacheAndInferenceMaps(false);


		statementsRemoved = false;

		sail.releaseExclusiveWriteLock();
	}

	@Override
<<<<<<< HEAD
	public void begin()
		throws SailException {
=======
	public void begin() throws SailException {
>>>>>>> 90205c4d
		this.begin(null);
	}

	@Override
<<<<<<< HEAD
	public void begin(IsolationLevel level)
		throws SailException {
=======
	public void begin(IsolationLevel level) throws SailException {
>>>>>>> 90205c4d

		if (level == null) {
			level = sail.getDefaultIsolationLevel();
		}

		IsolationLevel compatibleLevel = IsolationLevels.getCompatibleIsolationLevel(level,
			sail.getSupportedIsolationLevels());
		if (compatibleLevel == null) {
			throw new UnknownSailTransactionStateException(
				"Isolation level " + level + " not compatible with this Sail");
		}
		super.begin(compatibleLevel);

		originalSchemaSize = sail.getSchemaSize();
	}

	@Override
<<<<<<< HEAD
	public void flushUpdates()
		throws SailException {
=======
	public void flushUpdates() throws SailException {
>>>>>>> 90205c4d
		if (statementsRemoved) {
			logger.debug("full recomputation needed, starting inferencing from scratch");
			clearInferred();
			super.flushUpdates();

			addAxiomStatements();
			super.flushUpdates();
			doInferencing();
			super.flushUpdates();
		} else if (statementsAdded) {
			super.flushUpdates();
			doInferencing();
		} else {
			super.flushUpdates();
		}

		statementsAdded = false;
		statementsRemoved = false;
	}

	// Called by base sail
	@Override
	public void statementAdded(Statement st) {
		statementsAdded = true;
	}

	// Called by base sail
	@Override
	public void statementRemoved(Statement st) {
		statementsRemoved = true;
	}

	@Override
	public void addStatement(UpdateContext modify, Resource subj, IRI pred, Value obj, Resource... contexts)
			throws SailException {
		addStatement(false, subj, pred, obj, contexts);
		super.addStatement(modify, subj, pred, obj, contexts);
	}
}<|MERGE_RESOLUTION|>--- conflicted
+++ resolved
@@ -33,11 +33,7 @@
  */
 
 public class SchemaCachingRDFSInferencerConnection extends InferencerConnectionWrapper
-<<<<<<< HEAD
-	implements SailConnectionListener {
-=======
 		implements SailConnectionListener {
->>>>>>> 90205c4d
 
 	private static final Logger logger = LoggerFactory.getLogger(SchemaCachingRDFSInferencerConnection.class);
 
@@ -55,12 +51,8 @@
 	 */
 	private boolean statementsAdded;
 
-<<<<<<< HEAD
 	SchemaCachingRDFSInferencerConnection(SchemaCachingRDFSInferencer sail,
-										  InferencerConnection connection) {
-=======
-	SchemaCachingRDFSInferencerConnection(SchemaCachingRDFSInferencer sail, InferencerConnection connection) {
->>>>>>> 90205c4d
+			InferencerConnection connection) {
 
 		super(connection);
 		connection.addConnectionListener(this);
@@ -90,22 +82,13 @@
 			sail.addDomainStatement(statement);
 		} else if (predicate.equals(RDF.TYPE) && object.equals(RDFS.CLASS)) {
 			sail.addSubClassOfStatement(
-<<<<<<< HEAD
-				sail.getValueFactory().createStatement(subject, RDFS.SUBCLASSOF, RDFS.RESOURCE));
+					sail.getValueFactory().createStatement(subject, RDFS.SUBCLASSOF, RDFS.RESOURCE));
 		} else if (predicate.equals(RDF.TYPE) && object.equals(RDFS.DATATYPE)) {
 			sail.addSubClassOfStatement(
-				sail.getValueFactory().createStatement(subject, RDFS.SUBCLASSOF, RDFS.LITERAL));
-		} else if (predicate.equals(RDF.TYPE) && object.equals(RDFS.CONTAINERMEMBERSHIPPROPERTY)) {
-			sail.addSubPropertyOfStatement(
-				sail.getValueFactory().createStatement(subject, RDFS.SUBPROPERTYOF, RDFS.MEMBER));
-=======
-					sail.getValueFactory().createStatement(subject, RDFS.SUBCLASSOF, RDFS.RESOURCE));
-		} else if (predicate.equals(RDF.TYPE) && object.equals(RDFS.DATATYPE)) {
-			sail.addSubClassOfStatement(sail.getValueFactory().createStatement(subject, RDFS.SUBCLASSOF, RDFS.LITERAL));
+					sail.getValueFactory().createStatement(subject, RDFS.SUBCLASSOF, RDFS.LITERAL));
 		} else if (predicate.equals(RDF.TYPE) && object.equals(RDFS.CONTAINERMEMBERSHIPPROPERTY)) {
 			sail.addSubPropertyOfStatement(
 					sail.getValueFactory().createStatement(subject, RDFS.SUBPROPERTYOF, RDFS.MEMBER));
->>>>>>> 90205c4d
 		} else if (predicate.equals(RDF.TYPE)) {
 			if (!sail.hasType(((Resource) object))) {
 				sail.addType((Resource) object);
@@ -121,12 +104,8 @@
 	private boolean inferredCleared = false;
 
 	@Override
-<<<<<<< HEAD
 	public void clearInferred(Resource... contexts)
-		throws SailException {
-=======
-	public void clearInferred(Resource... contexts) throws SailException {
->>>>>>> 90205c4d
+			throws SailException {
 		super.clearInferred(contexts);
 		inferredCleared = true;
 	}
@@ -134,22 +113,14 @@
 	private long originalSchemaSize = -1;
 
 	@Override
-<<<<<<< HEAD
 	public void commit()
-		throws SailException {
-=======
-	public void commit() throws SailException {
->>>>>>> 90205c4d
+			throws SailException {
 		super.commit();
 		sail.releaseExclusiveWriteLock();
 	}
 
-<<<<<<< HEAD
 	void doInferencing()
-		throws SailException {
-=======
-	void doInferencing() throws SailException {
->>>>>>> 90205c4d
+			throws SailException {
 
 		// Check on schema cache size is always reliable since things can only be added to the cache
 		// The only place where things can be removed from the cache is within the method clearInferenceTables()
@@ -165,20 +136,12 @@
 			return;
 		}
 
-<<<<<<< HEAD
 		try (CloseableIteration<? extends Statement, SailException> statements = connection.getStatements(
-			null, null, null, false)) {
+				null, null, null, false)) {
 			while (statements.hasNext()) {
 				Statement next = statements.next();
 				addStatement(false, next.getSubject(), next.getPredicate(), next.getObject(),
-					next.getContext());
-=======
-		try (CloseableIteration<? extends Statement, SailException> statements = connection.getStatements(null, null,
-				null, false)) {
-			while (statements.hasNext()) {
-				Statement next = statements.next();
-				addStatement(false, next.getSubject(), next.getPredicate(), next.getObject(), next.getContext());
->>>>>>> 90205c4d
+						next.getContext());
 			}
 		}
 		inferredCleared = false;
@@ -191,16 +154,12 @@
 			addAxiomStatements();
 		}
 
-<<<<<<< HEAD
 		try (CloseableIteration<? extends Statement, SailException> statements = connection.getStatements(
-			null, null, null, sail.useInferredToCreateSchema)) {
-=======
-		try (CloseableIteration<? extends Statement, SailException> statements = connection.getStatements(null, null,
-				null, sail.useInferredToCreateSchema)) {
->>>>>>> 90205c4d
+				null, null, null, sail.useInferredToCreateSchema)) {
 			while (statements.hasNext()) {
 				Statement next = statements.next();
-				processForSchemaCache(sail.getValueFactory().createStatement(next.getSubject(), next.getPredicate(), next.getObject()));
+				processForSchemaCache(sail.getValueFactory()
+						.createStatement(next.getSubject(), next.getPredicate(), next.getObject()));
 			}
 		}
 		sail.calculateInferenceMaps(this, addInferredStatements);
@@ -221,24 +180,15 @@
 	}
 
 	@Override
-<<<<<<< HEAD
 	public void addStatement(Resource subject, IRI predicate, Value object, Resource... contexts)
-		throws SailException {
-=======
-	public void addStatement(Resource subject, IRI predicate, Value object, Resource... contexts) throws SailException {
->>>>>>> 90205c4d
+			throws SailException {
 		addStatement(true, subject, predicate, object, contexts);
 	}
 
 	// actuallyAdd
-<<<<<<< HEAD
 	private void addStatement(boolean actuallyAdd, Resource subject, IRI predicate, Value object,
-							  Resource... context)
-		throws SailException {
-=======
-	private void addStatement(boolean actuallyAdd, Resource subject, IRI predicate, Value object, Resource... context)
-			throws SailException {
->>>>>>> 90205c4d
+			Resource... context)
+			throws SailException {
 
 		Resource[] inferredContext;
 		if (sail.isAddInferredStatementsToDefaultContext()) {
@@ -300,16 +250,11 @@
 				if (sail.useAllRdfsRules && inferredType.equals(RDFS.CLASS)) {
 					addInferredStatementInternal(subject, RDFS.SUBCLASSOF, RDFS.RESOURCE, inferredContext);
 				}
-<<<<<<< HEAD
-			}).filter(inferredType -> !inferredType.equals(object)).forEach(
-				inferredType -> addInferredStatementInternal(subject, RDF.TYPE, inferredType, inferredContext));
-=======
 			})
 					.filter(inferredType -> !inferredType.equals(object))
 					.forEach(
 							inferredType -> addInferredStatementInternal(subject, RDF.TYPE, inferredType,
 									inferredContext));
->>>>>>> 90205c4d
 		}
 
 		sail.resolveProperties(predicate)
@@ -332,6 +277,17 @@
 					.forEach(inferredType -> addInferredStatementInternal(((Resource) object), RDF.TYPE, inferredType,
 							inferredContext));
 		}
+
+		sail.resolveDomainTypes(predicate)
+				.stream()
+				.peek(inferredType -> {
+					if (sail.useAllRdfsRules && inferredType.equals(RDFS.CLASS)) {
+						addInferredStatementInternal(subject, RDFS.SUBCLASSOF, RDFS.RESOURCE, inferredContext);
+					}
+				})
+				.forEach(inferredType -> addInferredStatementInternal((subject), RDF.TYPE, inferredType,
+						inferredContext));
+
 	}
 
 	void addAxiomStatements() {
@@ -771,51 +727,38 @@
 	}
 
 	@Override
-<<<<<<< HEAD
 	public void rollback()
-		throws SailException {
-
-=======
-	public void rollback() throws SailException {
->>>>>>> 90205c4d
+			throws SailException {
+
 		super.rollback();
 
 		sail.clearInferenceTables();
 		regenerateCacheAndInferenceMaps(false);
 
-
 		statementsRemoved = false;
 
 		sail.releaseExclusiveWriteLock();
 	}
 
 	@Override
-<<<<<<< HEAD
 	public void begin()
-		throws SailException {
-=======
-	public void begin() throws SailException {
->>>>>>> 90205c4d
+			throws SailException {
 		this.begin(null);
 	}
 
 	@Override
-<<<<<<< HEAD
 	public void begin(IsolationLevel level)
-		throws SailException {
-=======
-	public void begin(IsolationLevel level) throws SailException {
->>>>>>> 90205c4d
+			throws SailException {
 
 		if (level == null) {
 			level = sail.getDefaultIsolationLevel();
 		}
 
 		IsolationLevel compatibleLevel = IsolationLevels.getCompatibleIsolationLevel(level,
-			sail.getSupportedIsolationLevels());
+				sail.getSupportedIsolationLevels());
 		if (compatibleLevel == null) {
 			throw new UnknownSailTransactionStateException(
-				"Isolation level " + level + " not compatible with this Sail");
+					"Isolation level " + level + " not compatible with this Sail");
 		}
 		super.begin(compatibleLevel);
 
@@ -823,12 +766,8 @@
 	}
 
 	@Override
-<<<<<<< HEAD
 	public void flushUpdates()
-		throws SailException {
-=======
-	public void flushUpdates() throws SailException {
->>>>>>> 90205c4d
+			throws SailException {
 		if (statementsRemoved) {
 			logger.debug("full recomputation needed, starting inferencing from scratch");
 			clearInferred();
