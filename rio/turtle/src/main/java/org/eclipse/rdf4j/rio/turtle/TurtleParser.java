/*******************************************************************************
 * Copyright (c) 2015 Eclipse RDF4J contributors, Aduna, and others.
 * All rights reserved. This program and the accompanying materials
 * are made available under the terms of the Eclipse Distribution License v1.0
 * which accompanies this distribution, and is available at
 * http://www.eclipse.org/org/documents/edl-v10.php.
 *******************************************************************************/
package org.eclipse.rdf4j.rio.turtle;

import java.io.IOException;
import java.io.InputStream;
import java.io.InputStreamReader;
import java.io.PushbackReader;
import java.io.Reader;
import java.io.UnsupportedEncodingException;
import java.nio.charset.StandardCharsets;
import java.util.Arrays;
import java.util.Collection;
import java.util.HashSet;
import java.util.Set;

import org.apache.commons.io.input.BOMInputStream;
import org.eclipse.rdf4j.common.text.ASCIIUtil;
import org.eclipse.rdf4j.model.BNode;
import org.eclipse.rdf4j.model.IRI;
import org.eclipse.rdf4j.model.Literal;
import org.eclipse.rdf4j.model.Resource;
import org.eclipse.rdf4j.model.Statement;
import org.eclipse.rdf4j.model.Value;
import org.eclipse.rdf4j.model.ValueFactory;
import org.eclipse.rdf4j.model.impl.SimpleValueFactory;
import org.eclipse.rdf4j.model.vocabulary.RDF;
import org.eclipse.rdf4j.model.vocabulary.XMLSchema;
import org.eclipse.rdf4j.rio.RDFFormat;
import org.eclipse.rdf4j.rio.RDFHandlerException;
import org.eclipse.rdf4j.rio.RDFParseException;
import org.eclipse.rdf4j.rio.RioSetting;
import org.eclipse.rdf4j.rio.helpers.AbstractRDFParser;
import org.eclipse.rdf4j.rio.helpers.BasicParserSettings;
import org.eclipse.rdf4j.rio.helpers.TurtleParserSettings;

/**
 * RDF parser for <a href="https://www.w3.org/TR/turtle/">RDF-1.1 Turtle</a> files. This parser is not
 * thread-safe, therefore its public methods are synchronized.
 * <p>
 * <li>Normalization of integer, floating point and boolean values is dependent on the specified datatype
 * handling. According to the specification, integers and booleans should be normalized, but floats
 * don't.</li>
 * <li>Comments can be used anywhere in the document, and extend to the end of the line. The Turtle grammar
 * doesn't allow comments to be used inside triple constructs that extend over multiple lines, but the
 * author's own parser deviates from this too.</li>
 * </ul>
 * 
 * @author Arjohn Kampman
 * @author Peter Ansell
 */
public class TurtleParser extends AbstractRDFParser {

	/*-----------*
	 * Variables *
	 *-----------*/

	private PushbackReader reader;

	protected Resource subject;

	protected IRI predicate;

	protected Value object;

	private int lineNumber = 1;

	private final StringBuilder parsingBuilder = new StringBuilder();

	/*--------------*
	 * Constructors *
	 *--------------*/

	/**
	 * Creates a new TurtleParser that will use a {@link SimpleValueFactory} to create RDF model objects.
	 */
	public TurtleParser() {
		super();
	}

	/**
	 * Creates a new TurtleParser that will use the supplied ValueFactory to create RDF model objects.
	 *
	 * @param valueFactory
	 *        A ValueFactory.
	 */
	public TurtleParser(ValueFactory valueFactory) {
		super(valueFactory);
	}

	/*---------*
	 * Methods *
	 *---------*/

	@Override
	public RDFFormat getRDFFormat() {
		return RDFFormat.TURTLE;
	}

	@Override
	public Collection<RioSetting<?>> getSupportedSettings() {
		Set<RioSetting<?>> result = new HashSet<>(super.getSupportedSettings());
		result.add(TurtleParserSettings.CASE_INSENSITIVE_DIRECTIVES);
		return result;
	}

	/**
	 * Implementation of the <tt>parse(InputStream, String)</tt> method defined in the RDFParser interface.
	 *
	 * @param in
	 *        The InputStream from which to read the data, must not be <tt>null</tt>. The InputStream is
	 *        supposed to contain UTF-8 encoded Unicode characters, as per the Turtle specification.
	 * @param baseURI
	 *        The URI associated with the data in the InputStream, must not be <tt>null</tt>.
	 * @throws IOException
	 *         If an I/O error occurred while data was read from the InputStream.
	 * @throws RDFParseException
	 *         If the parser has found an unrecoverable parse error.
	 * @throws RDFHandlerException
	 *         If the configured statement handler encountered an unrecoverable error.
	 * @throws IllegalArgumentException
	 *         If the supplied input stream or base URI is <tt>null</tt>.
	 */
	@Override
	public synchronized void parse(InputStream in, String baseURI)
		throws IOException, RDFParseException, RDFHandlerException
	{
		if (in == null) {
			throw new IllegalArgumentException("Input stream must not be 'null'");
		}
		// Note: baseURI will be checked in parse(Reader, String)

		try {
			parse(new InputStreamReader(new BOMInputStream(in, false), StandardCharsets.UTF_8), baseURI);
		}
		catch (UnsupportedEncodingException e) {
			// Every platform should support the UTF-8 encoding...
			throw new RuntimeException(e);
		}
	}

	/**
	 * Implementation of the <tt>parse(Reader, String)</tt> method defined in the RDFParser interface.
	 *
	 * @param reader
	 *        The Reader from which to read the data, must not be <tt>null</tt>.
	 * @param baseURI
	 *        The URI associated with the data in the Reader, must not be <tt>null</tt>.
	 * @throws IOException
	 *         If an I/O error occurred while data was read from the InputStream.
	 * @throws RDFParseException
	 *         If the parser has found an unrecoverable parse error.
	 * @throws RDFHandlerException
	 *         If the configured statement handler encountered an unrecoverable error.
	 * @throws IllegalArgumentException
	 *         If the supplied reader or base URI is <tt>null</tt>.
	 */
	@Override
	public synchronized void parse(Reader reader, String baseURI)
		throws IOException, RDFParseException, RDFHandlerException
	{
		clear();

		try {
			if (reader == null) {
				throw new IllegalArgumentException("Reader must not be 'null'");
			}
			if (baseURI == null) {
				throw new IllegalArgumentException("base URI must not be 'null'");
			}

			if (rdfHandler != null) {
				rdfHandler.startRDF();
			}

			// Start counting lines at 1:
			lineNumber = 1;

			// Allow at most 8 characters to be pushed back:
			this.reader = new PushbackReader(reader, 8);

			// Store normalized base URI
			setBaseURI(baseURI);

			reportLocation();

			int c = skipWSC();

			while (c != -1) {
				parseStatement();
				c = skipWSC();
			}
		}
		finally {
			clear();
		}

		if (rdfHandler != null) {
			rdfHandler.endRDF();
		}
	}

	protected void parseStatement() throws IOException, RDFParseException, RDFHandlerException {

		StringBuilder sb = new StringBuilder(8);

		int codePoint;
		// longest valid directive @prefix
		do {
			codePoint = readCodePoint();
			if (codePoint == -1 || TurtleUtil.isWhitespace(codePoint)) {
				unread(codePoint);
				break;
			}
			appendCodepoint(sb, codePoint);
		}
		while (sb.length() < 8);

		String directive = sb.toString();

		if (directive.startsWith("@") || directive.equalsIgnoreCase("prefix")
				|| directive.equalsIgnoreCase("base"))
		{
			parseDirective(directive);
			skipWSC();
			// SPARQL BASE and PREFIX lines do not end in .
			if (directive.startsWith("@")) {
				verifyCharacterOrFail(readCodePoint(), ".");
			}
		}
		else {
			unread(directive);
			parseTriples();
			skipWSC();
			verifyCharacterOrFail(readCodePoint(), ".");
		}
	}

	protected void parseDirective(String directive)
		throws IOException, RDFParseException, RDFHandlerException
	{
		if (directive.length() >= 7 && directive.substring(0, 7).equals("@prefix")) {
			if (directive.length() > 7) {
				unread(directive.substring(7));
			}
			parsePrefixID();
		}
		else if (directive.length() >= 5 && directive.substring(0, 5).equals("@base")) {
			if (directive.length() > 5) {
				unread(directive.substring(5));
			}
			parseBase();
		}
		else if (directive.length() >= 6 && directive.substring(0, 6).equalsIgnoreCase("prefix")) {
			// SPARQL doesn't require whitespace after directive, so must unread
			// if
			// we found part of the prefixID
			if (directive.length() > 6) {
				unread(directive.substring(6));
			}
			parsePrefixID();
		}
		else if ((directive.length() >= 4 && directive.substring(0, 4).equalsIgnoreCase("base"))) {
			if (directive.length() > 4) {
				unread(directive.substring(4));
			}
			parseBase();
		}
		else if (directive.length() >= 7 && directive.substring(0, 7).equalsIgnoreCase("@prefix")) {
			if (!this.getParserConfig().get(TurtleParserSettings.CASE_INSENSITIVE_DIRECTIVES)) {
				reportFatalError(
						"Cannot strictly support case-insensitive @prefix directive in compliance mode.");
			}
			if (directive.length() > 7) {
				unread(directive.substring(7));
			}
			parsePrefixID();
		}
		else if (directive.length() >= 5 && directive.substring(0, 5).equalsIgnoreCase("@base")) {
			if (!this.getParserConfig().get(TurtleParserSettings.CASE_INSENSITIVE_DIRECTIVES)) {
				reportFatalError(
						"Cannot strictly support case-insensitive @base directive in compliance mode.");
			}
			if (directive.length() > 5) {
				unread(directive.substring(5));
			}
			parseBase();
		}
		else if (directive.length() == 0) {
			reportFatalError("Directive name is missing, expected @prefix or @base");
		}
		else {
			reportFatalError("Unknown directive \"" + directive + "\"");
		}
	}

	protected void parsePrefixID() throws IOException, RDFParseException, RDFHandlerException {
		skipWSC();

		// Read prefix ID (e.g. "rdf:" or ":")
		StringBuilder prefixID = new StringBuilder(8);

		while (true) {
			int c = readCodePoint();

			if (c == ':') {
				unread(c);
				break;
			}
			else if (TurtleUtil.isWhitespace(c)) {
				break;
			}
			else if (c == -1) {
				throwEOFException();
			}

			appendCodepoint(prefixID, c);
		}

		skipWSC();

		verifyCharacterOrFail(readCodePoint(), ":");

		skipWSC();

		// Read the namespace URI
		IRI namespace = parseURI();

		// Store and report this namespace mapping
		String prefixStr = prefixID.toString();
		String namespaceStr = namespace.toString();

		setNamespace(prefixStr, namespaceStr);

		if (rdfHandler != null) {
			rdfHandler.handleNamespace(prefixStr, namespaceStr);
		}
	}

	protected void parseBase() throws IOException, RDFParseException, RDFHandlerException {
		skipWSC();

		IRI baseURI = parseURI();

		setBaseURI(baseURI.toString());
	}

	protected void parseTriples() throws IOException, RDFParseException, RDFHandlerException {
		int c = peekCodePoint();

		// If the first character is an open bracket we need to decide which of
		// the two parsing methods for blank nodes to use
		if (c == '[') {
			c = readCodePoint();
			skipWSC();
			c = peekCodePoint();
			if (c == ']') {
				c = readCodePoint();
				subject = createNode();
				skipWSC();
				parsePredicateObjectList();
			}
			else {
				unread('[');
				subject = parseImplicitBlank();
			}
			skipWSC();
			c = peekCodePoint();

			// if this is not the end of the statement, recurse into the list of
			// predicate and objects, using the subject parsed above as the
			// subject
			// of the statement.
			if (c != '.') {
				parsePredicateObjectList();
			}
		}
		else {
			parseSubject();
			skipWSC();
			parsePredicateObjectList();
		}

		subject = null;
		predicate = null;
		object = null;
	}

	protected void parsePredicateObjectList() throws IOException, RDFParseException, RDFHandlerException {
		predicate = parsePredicate();

		skipWSC();

		parseObjectList();

		while (skipWSC() == ';') {
			readCodePoint();

			int c = skipWSC();

			if (c == '.' || // end of triple
					c == ']' || c == '}') // end of predicateObjectList inside
			// blank
			// node
			{
				break;
			}
			else if (c == ';') {
				// empty predicateObjectList, skip to next
				continue;
			}

			predicate = parsePredicate();

			skipWSC();

			parseObjectList();
		}
	}

	protected void parseObjectList() throws IOException, RDFParseException, RDFHandlerException {
		parseObject();

		while (skipWSC() == ',') {
			readCodePoint();
			skipWSC();
			parseObject();
		}
	}

	protected void parseSubject() throws IOException, RDFParseException, RDFHandlerException {
		int c = peekCodePoint();

		if (c == '(') {
			subject = parseCollection();
		}
		else if (c == '[') {
			subject = parseImplicitBlank();
		}
		else {
			Value value = parseValue();

			if (value instanceof Resource) {
				subject = (Resource)value;
			}
			else if (value != null) {
				reportFatalError("Illegal subject value: " + value);
			}
		}
	}

	protected IRI parsePredicate() throws IOException, RDFParseException, RDFHandlerException {
		// Check if the short-cut 'a' is used
		int c1 = readCodePoint();

		if (c1 == 'a') {
			int c2 = readCodePoint();

			if (TurtleUtil.isWhitespace(c2)) {
				// Short-cut is used, return the rdf:type URI
				return RDF.TYPE;
			}

			// Short-cut is not used, unread all characters
			unread(c2);
		}
		unread(c1);

		// Predicate is a normal resource
		Value predicate = parseValue();
		if (predicate instanceof IRI) {
			return (IRI)predicate;
		}
		else {
			reportFatalError("Illegal predicate value: " + predicate);
			return null;
		}
	}

	/**
	 * Parse an object
	 *
	 * @throws IOException
	 * @throws RDFParseException
<<<<<<< HEAD
	 * @throws RDFHandlerException 
=======
	 * @throws RDFHandlerException
>>>>>>> d512db2e
	 */
	protected void parseObject() throws IOException, RDFParseException, RDFHandlerException {
		int c = peekCodePoint();

		switch (c) {
			case '(':
				object = parseCollection();
				break;
			case '[':
				object = parseImplicitBlank();
				break;
			default:
				object = parseValue();
				reportStatement(subject, predicate, object);
				break;
		}
	}

	/**
	 * Parses a collection, e.g. <tt>( item1 item2 item3 )</tt>.
	 */
	protected Resource parseCollection() throws IOException, RDFParseException, RDFHandlerException {
		verifyCharacterOrFail(readCodePoint(), "(");

		int c = skipWSC();

		if (c == ')') {
			// Empty list
			readCodePoint();
			if (subject != null) {
				reportStatement(subject, predicate, RDF.NIL);
			}
			return RDF.NIL;
		}
		else {
			Resource listRoot = createNode();
			if (subject != null) {
				reportStatement(subject, predicate, listRoot);
			}

			// Remember current subject and predicate
			Resource oldSubject = subject;
			IRI oldPredicate = predicate;

			// generated bNode becomes subject, predicate becomes rdf:first
			subject = listRoot;
			predicate = RDF.FIRST;

			parseObject();

			Resource bNode = listRoot;

			while (skipWSC() != ')') {
				// Create another list node and link it to the previous
				Resource newNode = createNode();
				reportStatement(bNode, RDF.REST, newNode);

				// New node becomes the current
				subject = bNode = newNode;

				parseObject();
			}

			// Skip ')'
			readCodePoint();

			// Close the list
			reportStatement(bNode, RDF.REST, RDF.NIL);

			// Restore previous subject and predicate
			subject = oldSubject;
			predicate = oldPredicate;

			return listRoot;
		}
	}

	/**
	 * Parses an implicit blank node. This method parses the token <tt>[]</tt> and predicateObjectLists that
	 * are surrounded by square brackets.
	 */
	protected Resource parseImplicitBlank() throws IOException, RDFParseException, RDFHandlerException {
		verifyCharacterOrFail(readCodePoint(), "[");

		Resource bNode = createNode();
		if (subject != null) {
			reportStatement(subject, predicate, bNode);
		}

		skipWSC();
		int c = readCodePoint();
		if (c != ']') {
			unread(c);

			// Remember current subject and predicate
			Resource oldSubject = subject;
			IRI oldPredicate = predicate;

			// generated bNode becomes subject
			subject = bNode;

			// Enter recursion with nested predicate-object list
			skipWSC();

			parsePredicateObjectList();

			skipWSC();

			// Read closing bracket
			verifyCharacterOrFail(readCodePoint(), "]");

			// Restore previous subject and predicate
			subject = oldSubject;
			predicate = oldPredicate;
		}

		return bNode;
	}

	/**
	 * Parses an RDF value. This method parses uriref, qname, node ID, quoted literal, integer, double and
	 * boolean.
	 */
	protected Value parseValue() throws IOException, RDFParseException, RDFHandlerException {
		int c = peekCodePoint();

		if (c == '<') {
			// uriref, e.g. <foo://bar>
			return parseURI();
		}
		else if (c == ':' || TurtleUtil.isPrefixStartChar(c)) {
			// qname or boolean
			return parseQNameOrBoolean();
		}
		else if (c == '_') {
			// node ID, e.g. _:n1
			return parseNodeID();
		}
		else if (c == '"' || c == '\'') {
			// quoted literal, e.g. "foo" or """foo""" or 'foo' or '''foo'''
			return parseQuotedLiteral();
		}
		else if (ASCIIUtil.isNumber(c) || c == '.' || c == '+' || c == '-') {
			// integer or double, e.g. 123 or 1.2e3
			return parseNumber();
		}
		else if (c == -1) {
			throwEOFException();
			return null;
		}
		else {
			reportFatalError("Expected an RDF value here, found '" + new String(Character.toChars(c)) + "'");
			return null;
		}
	}

	/**
	 * Parses a quoted string, optionally followed by a language tag or datatype.
	 */
	protected Literal parseQuotedLiteral() throws IOException, RDFParseException, RDFHandlerException {
		String label = parseQuotedString();

		// Check for presence of a language tag or datatype
		int c = peekCodePoint();

		if (c == '@') {
			readCodePoint();

			// Read language
			StringBuilder lang = getBuilder();

			c = readCodePoint();
			if (c == -1) {
				throwEOFException();
			}

			boolean verifyLanguageTag = getParserConfig().get(BasicParserSettings.VERIFY_LANGUAGE_TAGS);
			if (verifyLanguageTag && !TurtleUtil.isLanguageStartChar(c)) {
				reportError("Expected a letter, found '" + new String(Character.toChars(c)) + "'",
						BasicParserSettings.VERIFY_LANGUAGE_TAGS);
			}

			appendCodepoint(lang, c);

			c = readCodePoint();
			while (!TurtleUtil.isWhitespace(c)) {
				// SES-1887 : Flexibility introduced for SES-1985 and SES-1821
				// needs
				// to be counterbalanced against legitimate situations where
				// Turtle
				// language tags do not need whitespace following the language
				// tag
				if (c == '.' || c == ';' || c == ',' || c == ')' || c == ']' || c == -1) {
					break;
				}
				if (verifyLanguageTag && !TurtleUtil.isLanguageChar(c)) {
					reportError("Illegal language tag char: '" + new String(Character.toChars(c)) + "'",
							BasicParserSettings.VERIFY_LANGUAGE_TAGS);
				}
				appendCodepoint(lang, c);
				c = readCodePoint();
			}

			unread(c);

			return createLiteral(label, lang.toString(), null, getLineNumber(), -1);
		}
		else if (c == '^') {
			readCodePoint();

			// next character should be another '^'
			verifyCharacterOrFail(readCodePoint(), "^");

			skipWSC();

			// Read datatype
			Value datatype = parseValue();
			if (datatype instanceof Literal || datatype instanceof BNode) {
				reportFatalError("Illegal datatype value: " + datatype);
			}
			else if (datatype == null) {
				// the datatype IRI could not be parsed. report as error only if VERIFY_URI_SYNTAX is enabled, silently skip otherwise.
				reportError("Invalid datatype IRI for literal '" + label + "'", BasicParserSettings.VERIFY_URI_SYNTAX);
				return null;
			}
			return createLiteral(label, null, (IRI)datatype, getLineNumber(), -1);
		}
		else {
			return createLiteral(label, null, null, getLineNumber(), -1);
		}
	}

	/**
<<<<<<< HEAD
	 * Parses a quoted string, which is either a "normal string" or a """long
	 * string""".
=======
	 * Parses a quoted string, which is either a "normal string" or a """long string""".
>>>>>>> d512db2e
	 * 
	 * @return string
	 * @throws IOException
	 * @throws RDFParseException
	 */
	protected String parseQuotedString() throws IOException, RDFParseException {
		String result = null;

		int c1 = readCodePoint();

		// First character should be '"' or "'"
		verifyCharacterOrFail(c1, "\"\'");

		// Check for long-string, which starts and ends with three double quotes
		int c2 = readCodePoint();
		int c3 = readCodePoint();

		if ((c1 == '"' && c2 == '"' && c3 == '"') || (c1 == '\'' && c2 == '\'' && c3 == '\'')) {
			// Long string
			result = parseLongString(c2);
		}
		else {
			// Normal string
			unread(c3);
			unread(c2);

			result = parseString(c1);
		}

		// Unescape any escape sequences
		try {
			result = TurtleUtil.decodeString(result);
		}
		catch (IllegalArgumentException e) {
			reportError(e.getMessage(), BasicParserSettings.VERIFY_DATATYPE_VALUES);
		}

		return result;
	}

	/**
<<<<<<< HEAD
	 * Parses a "normal string". This method requires that the opening character
	 * has already been parsed.
=======
	 * Parses a "normal string". This method requires that the opening character has already been parsed.
>>>>>>> d512db2e
	 * 
	 * @return parsed string
	 * @throws IOException
	 * @throws RDFParseException
	 */
	protected String parseString(int closingCharacter) throws IOException, RDFParseException {
		StringBuilder sb = getBuilder();

		while (true) {
			int c = readCodePoint();

			if (c == closingCharacter) {
				break;
			}
			else if (c == -1) {
				throwEOFException();
			}
			
			if (c == '\r' || c == '\n') {
				reportFatalError("Illegal carriage return or new line in literal");
			}

			if (c == '\r' || c == '\n') {
				reportFatalError("Illegal carriage return or new line in literal");
			}

			appendCodepoint(sb, c);

			if (c == '\\') {
				// This escapes the next character, which might be a '"'
				c = readCodePoint();
				if (c == -1) {
					throwEOFException();
				}
				appendCodepoint(sb, c);
			}
		}

		return sb.toString();
	}

	/**
	 * Parses a """long string""". This method requires that the first three characters have already been
	 * parsed.
	 */
	protected String parseLongString(int closingCharacter) throws IOException, RDFParseException {
		StringBuilder sb = getBuilder();

		int doubleQuoteCount = 0;
		int c;

		while (doubleQuoteCount < 3) {
			c = readCodePoint();

			if (c == -1) {
				throwEOFException();
			}
			else if (c == closingCharacter) {
				doubleQuoteCount++;
			}
			else {
				doubleQuoteCount = 0;
			}

			appendCodepoint(sb, c);

			if (c == '\\') {
				// This escapes the next character, which might be a '"'
				c = readCodePoint();
				if (c == -1) {
					throwEOFException();
				}
				appendCodepoint(sb, c);
			}
		}

		return sb.substring(0, sb.length() - 3);
	}

	protected Literal parseNumber() throws IOException, RDFParseException {
		StringBuilder value = getBuilder();
		IRI datatype = XMLSchema.INTEGER;

		int c = readCodePoint();

		// read optional sign character
		if (c == '+' || c == '-') {
			appendCodepoint(value, c);
			c = readCodePoint();
		}

		while (ASCIIUtil.isNumber(c)) {
			appendCodepoint(value, c);
			c = readCodePoint();
		}

		if (c == '.' || c == 'e' || c == 'E') {

			// read optional fractional digits
			if (c == '.') {

				if (TurtleUtil.isWhitespace(peekCodePoint())) {
					// We're parsing an integer that did not have a space before
					// the
					// period to end the statement
				}
				else {
					appendCodepoint(value, c);

					c = readCodePoint();

					while (ASCIIUtil.isNumber(c)) {
						appendCodepoint(value, c);
						c = readCodePoint();
					}

					if (value.length() == 1) {
						// We've only parsed a '.'
						reportFatalError("Object for statement missing");
					}

					// We're parsing a decimal or a double
					datatype = XMLSchema.DECIMAL;
				}
			}
			else {
				if (value.length() == 0) {
					// We've only parsed an 'e' or 'E'
					reportFatalError("Object for statement missing");
				}
			}

			// read optional exponent
			if (c == 'e' || c == 'E') {
				datatype = XMLSchema.DOUBLE;
				appendCodepoint(value, c);

				c = readCodePoint();
				if (c == '+' || c == '-') {
					appendCodepoint(value, c);
					c = readCodePoint();
				}

				if (!ASCIIUtil.isNumber(c)) {
					reportError("Exponent value missing", BasicParserSettings.VERIFY_DATATYPE_VALUES);
				}

				appendCodepoint(value, c);

				c = readCodePoint();
				while (ASCIIUtil.isNumber(c)) {
					appendCodepoint(value, c);
					c = readCodePoint();
				}
			}
		}

		// Unread last character, it isn't part of the number
		unread(c);

		// String label = value.toString();
		// if (datatype.equals(XMLSchema.INTEGER)) {
		// try {
		// label = XMLDatatypeUtil.normalizeInteger(label);
		// }
		// catch (IllegalArgumentException e) {
		// // Note: this should never happen because of the parse constraints
		// reportError("Illegal integer value: " + label);
		// }
		// }
		// return createLiteral(label, null, datatype);

		// Return result as a typed literal
		return createLiteral(value.toString(), null, datatype, getLineNumber(), -1);
	}

	protected IRI parseURI() throws IOException, RDFParseException {
		StringBuilder uriBuf = getBuilder();

		// First character should be '<'
		int c = readCodePoint();
		verifyCharacterOrFail(c, "<");

		boolean uriIsIllegal = false;
		// Read up to the next '>' character
		while (true) {
			c = readCodePoint();

			if (c == '>') {
				break;
			}
			else if (c == -1) {
				throwEOFException();
			}

			if (c == ' ') {
				reportError("IRI included an unencoded space: '" + c + "'",
						BasicParserSettings.VERIFY_URI_SYNTAX);
				uriIsIllegal = true;
			}

			appendCodepoint(uriBuf, c);

			if (c == '\\') {
				// This escapes the next character, which might be a '>'
				c = readCodePoint();
				if (c == -1) {
					throwEOFException();
				}
				if (c != 'u' && c != 'U') {
					reportError("IRI includes string escapes: '\\" + c + "'",
							BasicParserSettings.VERIFY_URI_SYNTAX);
					uriIsIllegal = true;
				}
				appendCodepoint(uriBuf, c);
			}
		}

		if (c == '.') {
			reportError("IRI must not end in a '.'", BasicParserSettings.VERIFY_URI_SYNTAX);
			uriIsIllegal = true;
		}

		// do not report back the actual URI if it's illegal and the parser is
		// configured to verify URI syntax.
		if (!(uriIsIllegal && getParserConfig().get(BasicParserSettings.VERIFY_URI_SYNTAX))) {
			String uri = uriBuf.toString();

			// Unescape any escape sequences
			try {
				// FIXME: The following decodes \n and similar in URIs, which
				// should
				// be
				// invalid according to test <turtle-syntax-bad-uri-04.ttl>
				uri = TurtleUtil.decodeString(uri);
			}
			catch (IllegalArgumentException e) {
				reportError(e.getMessage(), BasicParserSettings.VERIFY_DATATYPE_VALUES);
			}

			return super.resolveURI(uri);
		}

		return null;
	}

	/**
	 * Parses qnames and boolean values, which have equivalent starting characters.
	 */
	protected Value parseQNameOrBoolean() throws IOException, RDFParseException {
		// First character should be a ':' or a letter
		int c = readCodePoint();
		if (c == -1) {
			throwEOFException();
		}
		if (c != ':' && !TurtleUtil.isPrefixStartChar(c)) {
			reportError("Expected a ':' or a letter, found '" + new String(Character.toChars(c)) + "'",
					BasicParserSettings.VERIFY_RELATIVE_URIS);
		}

		String namespace = null;

		if (c == ':') {
			// qname using default namespace
			namespace = getNamespace("");
		}
		else {
			// c is the first letter of the prefix
			StringBuilder prefix = new StringBuilder(8);
			appendCodepoint(prefix, c);

			int previousChar = c;
			c = readCodePoint();
			while (TurtleUtil.isPrefixChar(c)) {
				appendCodepoint(prefix, c);
				previousChar = c;
				c = readCodePoint();
			}
			while (previousChar == '.' && prefix.length() > 0) {
				// '.' is a legal prefix name char, but can not appear at the end
				unread(c);
				c = previousChar;
				prefix.setLength(prefix.length() - 1);
				previousChar = prefix.codePointAt(prefix.codePointCount(0, prefix.length()) - 1);
			}

			if (c != ':') {
				// prefix may actually be a boolean value
				String value = prefix.toString();

				if (value.equals("true")) {
					unread(c);
					return createLiteral("true", null, XMLSchema.BOOLEAN, getLineNumber(), -1);
				}
				else if (value.equals("false")) {
					unread(c);
					return createLiteral("false", null, XMLSchema.BOOLEAN, getLineNumber(), -1);
				}
			}

			verifyCharacterOrFail(c, ":");

			namespace = getNamespace(prefix.toString());
		}

		// c == ':', read optional local name
		StringBuilder localName = new StringBuilder(16);
		c = readCodePoint();
		if (TurtleUtil.isNameStartChar(c)) {
			if (c == '\\') {
				localName.append(readLocalEscapedChar());
			}
			else {
				appendCodepoint(localName, c);
			}

			int previousChar = c;
			c = readCodePoint();
			while (TurtleUtil.isNameChar(c)) {
				if (c == '\\') {
					localName.append(readLocalEscapedChar());
				}
				else {
					appendCodepoint(localName, c);
				}
				previousChar = c;
				c = readCodePoint();
			}

			// Unread last character
			unread(c);

			if (previousChar == '.') {
				// '.' is a legal name char, but can not appear at the end, so
				// is
				// not actually part of the name
				unread(previousChar);
				localName.deleteCharAt(localName.length() - 1);
			}
		}
		else {
			// Unread last character
			unread(c);
		}

		String localNameString = localName.toString();

		for (int i = 0; i < localNameString.length(); i++) {
			if (localNameString.charAt(i) == '%') {
				if (i > localNameString.length() - 3 || !ASCIIUtil.isHex(localNameString.charAt(i + 1))
						|| !ASCIIUtil.isHex(localNameString.charAt(i + 2)))
				{
					reportFatalError("Found incomplete percent-encoded sequence: " + localNameString);
				}
			}
		}

		// if (c == '.') {
		// reportFatalError("Blank node identifier must not end in a '.'");
		// }

		// Note: namespace has already been resolved
		return createURI(namespace + localNameString);
	}

	private char readLocalEscapedChar() throws RDFParseException, IOException {
		int c = readCodePoint();

		if (TurtleUtil.isLocalEscapedChar(c)) {
			return (char)c;
		}
		else {
			throw new RDFParseException("found '" + new String(Character.toChars(c)) + "', expected one of: "
					+ Arrays.toString(TurtleUtil.LOCAL_ESCAPED_CHARS));
		}
	}

	/**
	 * Parses a blank node ID, e.g. <tt>_:node1</tt>.
	 */
	protected Resource parseNodeID() throws IOException, RDFParseException {
		// Node ID should start with "_:"
		verifyCharacterOrFail(readCodePoint(), "_");
		verifyCharacterOrFail(readCodePoint(), ":");

		// Read the node ID
		int c = readCodePoint();
		if (c == -1) {
			throwEOFException();
		}
		else if (!TurtleUtil.isBLANK_NODE_LABEL_StartChar(c)) {
			reportError("Expected a letter, found '" + (char)c + "'", BasicParserSettings.PRESERVE_BNODE_IDS);
		}

		StringBuilder name = getBuilder();
		appendCodepoint(name, c);

		// Read all following letter and numbers, they are part of the name
		c = readCodePoint();

		// If we would never go into the loop we must unread now
		if (!TurtleUtil.isBLANK_NODE_LABEL_Char(c)) {
			unread(c);
		}

		while (TurtleUtil.isBLANK_NODE_LABEL_Char(c)) {
			int previous = c;
			c = readCodePoint();

			if (previous == '.' && (c == -1 || TurtleUtil.isWhitespace(c) || c == '<' || c == '_')) {
				unread(c);
				unread(previous);
				break;
			}
			appendCodepoint(name, previous);
			if (!TurtleUtil.isBLANK_NODE_LABEL_Char(c)) {
				unread(c);
			}
		}

		return createNode(name.toString());
	}

	protected void reportStatement(Resource subj, IRI pred, Value obj)
		throws RDFParseException, RDFHandlerException
	{
		if (subj != null && pred != null && obj != null) {
			Statement st = createStatement(subj, pred, obj);
			if (rdfHandler != null) {
				rdfHandler.handleStatement(st);
			}
		}
	}

	/**
	 * Verifies that the supplied character code point <tt>codePoint</tt> is one of the expected characters
	 * specified in <tt>expected</tt>. This method will throw a <tt>ParseException</tt> if this is not the
	 * case.
	 */
	protected void verifyCharacterOrFail(int codePoint, String expected) throws RDFParseException {
		if (codePoint == -1) {
			throwEOFException();
		}

		final String supplied = new String(Character.toChars(codePoint));

		if (expected.indexOf(supplied) == -1) {
			StringBuilder msg = new StringBuilder(32);
			msg.append("Expected ");
			for (int i = 0; i < expected.length(); i++) {
				if (i > 0) {
					msg.append(" or ");
				}
				msg.append('\'');
				msg.append(expected.charAt(i));
				msg.append('\'');
			}
			msg.append(", found '");
			msg.append(supplied);
			msg.append("'");

			reportFatalError(msg.toString());
		}
	}

	/**
	 * Consumes any white space characters (space, tab, line feed, newline) and comments (#-style) from
	 * <tt>reader</tt>. After this method has been called, the first character that is returned by
	 * <tt>reader</tt> is either a non-ignorable character, or EOF. For convenience, this character is also
	 * returned by this method.
	 *
	 * @return The next character code point that will be returned by <tt>reader</tt>.
	 */
	protected int skipWSC() throws IOException, RDFHandlerException {
		int c = readCodePoint();
		while (TurtleUtil.isWhitespace(c) || c == '#') {
			if (c == '#') {
				processComment();
			}
			else if (c == '\n') {
				// we only count line feeds (LF), not carriage return (CR), as
				// normally a CR is immediately followed by a LF.
				lineNumber++;
				reportLocation();
			}

			c = readCodePoint();
		}

		unread(c);

		return c;
	}

	/**
	 * Consumes characters from reader until the first EOL has been read. This line of text is then passed to
	 * the {@link #rdfHandler} as a comment.
	 */
	protected void processComment() throws IOException, RDFHandlerException {
		StringBuilder comment = getBuilder();
		int c = readCodePoint();
		while (c != -1 && c != 0xD && c != 0xA) {
			appendCodepoint(comment, c);
			c = readCodePoint();
		}

		if (c == 0xA) {
			lineNumber++;
		}

		// c is equal to -1, \r or \n.
		// In case c is equal to \r, we should also read a following \n.
		if (c == 0xD) {
			c = readCodePoint();
			lineNumber++;

			if (c != 0xA) {
				unread(c);
			}
		}
		if (rdfHandler != null) {
			rdfHandler.handleComment(comment.toString());
		}
		reportLocation();
	}

	/**
	 * Reads the next Unicode code point.
	 *
	 * @return the next Unicode code point, or -1 if the end of the stream has been reached.
	 * @throws IOException
	 */
	protected int readCodePoint() throws IOException {
		int next = reader.read();
		if (Character.isHighSurrogate((char)next)) {
			next = Character.toCodePoint((char)next, (char)reader.read());
		}
		return next;
	}

	/**
	 * Pushes back a single code point by copying it to the front of the buffer. After this method returns, a
	 * call to {@link #readCodePoint()} will return the same code point c again.
	 *
	 * @param codePoint
	 *        a single Unicode code point.
	 * @throws IOException
	 */
	protected void unread(int codePoint) throws IOException {
		if (codePoint != -1) {
			if (Character.isSupplementaryCodePoint(codePoint)) {
				final char[] surrogatePair = Character.toChars(codePoint);
				reader.unread(surrogatePair);
			}
			else {
				reader.unread(codePoint);
			}
		}
	}

	/**
	 * Pushes back the supplied string by copying it to the front of the buffer. After this method returns,
	 * successive calls to {@link #readCodePoint()} will return the code points in the supplied string again,
	 * starting at the first in the String..
	 *
	 * @param string
	 *        the string to un-read.
	 * @throws IOException
	 */
	protected void unread(String string) throws IOException {
		for (int i = string.codePointCount(0, string.length()); i >= 1; i--) {
			final int codePoint = string.codePointBefore(i);
			if (Character.isSupplementaryCodePoint(codePoint)) {
				final char[] surrogatePair = Character.toChars(codePoint);
				reader.unread(surrogatePair);
			}
			else {
				reader.unread(codePoint);
			}
		}
	}

	/**
	 * Peeks at the next Unicode code point without advancing the reader, and returns its value.
	 *
	 * @return the next Unicode code point, or -1 if the end of the stream has been reached.
	 * @throws IOException
	 */
	protected int peekCodePoint() throws IOException {
		int result = readCodePoint();
		unread(result);
		return result;
	}

	protected void reportLocation() {
		reportLocation(getLineNumber(), -1);
	}

	/**
	 * Overrides {@link AbstractRDFParser#reportWarning(String)}, adding line number information to the error.
	 */
	@Override
	protected void reportWarning(String msg) {
		reportWarning(msg, getLineNumber(), -1);
	}

	/**
	 * Overrides {@link AbstractRDFParser#reportError(String, RioSetting)}, adding line number information to
	 * the error.
	 */
	@Override
	protected void reportError(String msg, RioSetting<Boolean> setting) throws RDFParseException {
		reportError(msg, getLineNumber(), -1, setting);
	}

	/**
	 * Overrides {@link AbstractRDFParser#reportFatalError(String)}, adding line number information to the
	 * error.
	 */
	@Override
	protected void reportFatalError(String msg) throws RDFParseException {
		reportFatalError(msg, getLineNumber(), -1);
	}

	/**
	 * Overrides {@link AbstractRDFParser#reportFatalError(Exception)}, adding line number information to the
	 * error.
	 */
	@Override
	protected void reportFatalError(Exception e) throws RDFParseException {
		reportFatalError(e, getLineNumber(), -1);
	}

	protected void throwEOFException() throws RDFParseException {
		throw new RDFParseException("Unexpected end of file");
	}

	protected int getLineNumber() {
		return lineNumber;
	}

	private StringBuilder getBuilder() {
		parsingBuilder.setLength(0);
		return parsingBuilder;
	}

	/**
	 * Appends the characters from codepoint into the string builder. This is the same as Character#toChars
	 * but prevents the additional char array garbage for BMP codepoints.
	 * 
	 * @param dst
	 *        the destination in which to append the characters
	 * @param codePoint
	 *        the codepoint to be appended
	 */
	private static void appendCodepoint(StringBuilder dst, int codePoint) {
		if (Character.isBmpCodePoint(codePoint)) {
			dst.append((char)codePoint);
		}
		else if (Character.isValidCodePoint(codePoint)) {
			dst.append(Character.highSurrogate(codePoint));
			dst.append(Character.lowSurrogate(codePoint));
		}
		else {
			throw new IllegalArgumentException("Invalid codepoint " + codePoint);
		}
	}
}<|MERGE_RESOLUTION|>--- conflicted
+++ resolved
@@ -487,11 +487,7 @@
 	 *
 	 * @throws IOException
 	 * @throws RDFParseException
-<<<<<<< HEAD
-	 * @throws RDFHandlerException 
-=======
 	 * @throws RDFHandlerException
->>>>>>> d512db2e
 	 */
 	protected void parseObject() throws IOException, RDFParseException, RDFHandlerException {
 		int c = peekCodePoint();
@@ -725,12 +721,7 @@
 	}
 
 	/**
-<<<<<<< HEAD
-	 * Parses a quoted string, which is either a "normal string" or a """long
-	 * string""".
-=======
 	 * Parses a quoted string, which is either a "normal string" or a """long string""".
->>>>>>> d512db2e
 	 * 
 	 * @return string
 	 * @throws IOException
@@ -772,12 +763,7 @@
 	}
 
 	/**
-<<<<<<< HEAD
-	 * Parses a "normal string". This method requires that the opening character
-	 * has already been parsed.
-=======
 	 * Parses a "normal string". This method requires that the opening character has already been parsed.
->>>>>>> d512db2e
 	 * 
 	 * @return parsed string
 	 * @throws IOException
