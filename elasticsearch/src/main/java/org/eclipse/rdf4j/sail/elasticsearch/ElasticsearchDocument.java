--- conflicted
+++ resolved
@@ -49,16 +49,11 @@
 		this(hit, null);
 	}
 
-<<<<<<< HEAD
 	public ElasticsearchDocument(SearchHit hit,
 			Function<? super String, ? extends SpatialContext> geoContextMapper)
 	{
 		this(hit.getId(), hit.getType(), hit.getIndex(), hit.getVersion(), hit.getSourceAsMap(),
 				geoContextMapper);
-=======
-	public ElasticsearchDocument(SearchHit hit, Function<? super String, ? extends SpatialContext> geoContextMapper) {
-		this(hit.getId(), hit.getType(), hit.getIndex(), hit.getVersion(), hit.getSource(), geoContextMapper);
->>>>>>> c27425a2
 	}
 
 	public ElasticsearchDocument(String id, String type, String index, String resourceId, String context,
